// Copyright (c) Microsoft Corporation. All rights reserved.
// Licensed under the MIT License.

#include "core/framework/random_seed.h"
#include "orttraining/training_ops/cuda/nn/dropout.h"

#include "core/providers/common.h"

namespace onnxruntime {
namespace cuda {

#define REGISTER_KERNEL_TYPED(OpName, Domain, VER, T1, T2, MemIndex)  \
  ONNX_OPERATOR_TYPED_KERNEL_EX(                                      \
      OpName,                                                         \
      Domain,                                                         \
      VER,                                                            \
      T1##_##T2,                                                      \
      kCudaExecutionProvider,                                         \
      KernelDefBuilder()                                              \
          .TypeConstraint("T", DataTypeImpl::GetTensorType<T1>())     \
          .TypeConstraint("T1", DataTypeImpl::GetTensorType<T2>())    \
          .TypeConstraint("T2", DataTypeImpl::GetTensorType<bool>())  \
          .InputMemoryType<OrtMemTypeCPUInput>(MemIndex),             \
      OpName<T1, T2>);

REGISTER_KERNEL_TYPED(Dropout, kOnnxDomain, 12, MLFloat16, MLFloat16, 1)
REGISTER_KERNEL_TYPED(Dropout, kOnnxDomain, 12, MLFloat16, float, 1)
REGISTER_KERNEL_TYPED(Dropout, kOnnxDomain, 12, MLFloat16, double, 1)
REGISTER_KERNEL_TYPED(Dropout, kOnnxDomain, 12, float, MLFloat16, 1)
REGISTER_KERNEL_TYPED(Dropout, kOnnxDomain, 12, float, float, 1)
REGISTER_KERNEL_TYPED(Dropout, kOnnxDomain, 12, float, double, 1)
REGISTER_KERNEL_TYPED(Dropout, kOnnxDomain, 12, double, MLFloat16, 1)
REGISTER_KERNEL_TYPED(Dropout, kOnnxDomain, 12, double, float, 1)
REGISTER_KERNEL_TYPED(Dropout, kOnnxDomain, 12, double, double, 1)


template <typename T1, typename T2>
Status Dropout<T1, T2>::ComputeInternal(OpKernelContext* context) const {
  typedef typename ToCudaType<T1>::MappedType CudaT;
<<<<<<< HEAD
  typedef typename ToCudaType<T2>::MappedType CudaT2;
  typedef typename ToCudaType<bool>::MappedType CudaT3;
=======
>>>>>>> 72b38f0a

  //Get X_data
  const Tensor* X = context->Input<Tensor>(0);
  if (X == nullptr) return Status(common::ONNXRUNTIME, common::FAIL, "X Input is not available.");
  const TensorShape& shape = X->Shape();
  auto X_data = reinterpret_cast<const CudaT*>(X->template Data<T1>());
  const int64_t N = shape.Size();

  //Get Y_data
  auto Y = context->Output(0, shape);
  ORT_ENFORCE(Y->Shape() == shape, "X and Y should have the same shape");

  auto Y_data = reinterpret_cast<CudaT*>(Y->template MutableData<T1>());

  //Get mask_data
  auto mask = context->Output(1, shape);
  ORT_ENFORCE(!mask || mask->Shape().Size() == N);

  const Tensor* training_mode = context->Input<Tensor>(2);
  //Check for inference mode.
  if (!trainable_dropout_ && training_mode == nullptr) {  // || static_cast<bool>(*reinterpret_cast<const CudaT3*>(training_mode->Data<bool>())) == false) {
    if (Y_data != X_data) {
      CUDA_CALL_THROW(cudaMemcpyAsync(Y_data, X_data, N * sizeof(T1), cudaMemcpyDeviceToDevice));
    }

    // If mask is requested, return all 1s.
    if (mask != nullptr) {
      ORT_ENFORCE(cudaMemset(mask->MutableData<bool>(), true, N * sizeof(bool)) == cudaSuccess);
    }

    return Status::OK();
  }

  IAllocatorUniquePtr<bool> temp_mask_buffer{};  // buffer to use if mask is not provided
  bool* const mask_data = [this, N, mask, &temp_mask_buffer]() {
    if (mask) return mask->MutableData<bool>();
    temp_mask_buffer = GetScratchBuffer<bool>(N);
    return temp_mask_buffer.get();
  }();

  //Get the ratio_data
  float ratio_data;
  auto ratio = context->Input<Tensor>(1);

  static_assert(std::is_same<T2, MLFloat16>::value || std::is_same<T2, float>::value || std::is_same<T2, double>::value,
                "T2 must be float16 or float or double");

  if (ratio) {
    ratio_data = static_cast<float>(*(ratio->template Data<T2>()));
  } else {
    ratio_data = default_ratio_;
  }
  ORT_ENFORCE(ratio_data >= 0.0f && ratio_data < 1.0f);

  PhiloxGenerator& generator = generator_ != nullptr ? *generator_.get() : PhiloxGenerator::Default();
  DropoutKernelImpl(GetDeviceProp(), N, ratio_data, generator, X_data, Y_data, mask_data);

  return Status::OK();
}

REGISTER_KERNEL_TYPED(DropoutGrad, kMSDomain, 1, MLFloat16, MLFloat16, 2)
REGISTER_KERNEL_TYPED(DropoutGrad, kMSDomain, 1, MLFloat16, float, 2)
REGISTER_KERNEL_TYPED(DropoutGrad, kMSDomain, 1, MLFloat16, double, 2)
REGISTER_KERNEL_TYPED(DropoutGrad, kMSDomain, 1, float, MLFloat16, 2)
REGISTER_KERNEL_TYPED(DropoutGrad, kMSDomain, 1, float, float, 2)
REGISTER_KERNEL_TYPED(DropoutGrad, kMSDomain, 1, float, double, 2)
REGISTER_KERNEL_TYPED(DropoutGrad, kMSDomain, 1, double, MLFloat16, 2)
REGISTER_KERNEL_TYPED(DropoutGrad, kMSDomain, 1, double, float, 2)
REGISTER_KERNEL_TYPED(DropoutGrad, kMSDomain, 1, double, double, 2)

template <typename T1, typename T2>
Status DropoutGrad<T1, T2>::ComputeInternal(OpKernelContext* context) const {
  typedef typename ToCudaType<T1>::MappedType CudaT;

  auto dY = context->Input<Tensor>(0);
  const TensorShape& shape = dY->Shape();
  auto dY_data = reinterpret_cast<const CudaT*>(dY->template Data<T1>());
  const int64_t N = shape.Size();

  auto mask = context->Input<Tensor>(1);
  ORT_ENFORCE(mask->Shape().Size() == N);

  auto dX = context->Output(0, shape);
  auto dX_data = reinterpret_cast<CudaT*>(dX->template MutableData<T1>());

  float ratio_data;
  auto ratio = context->Input<Tensor>(2);

  static_assert(std::is_same<T2, MLFloat16>::value || std::is_same<T2, float>::value || std::is_same<T2, double>::value,
                "T2 must be float16 or float or double");

  if (ratio) {
    ratio_data = static_cast<float>(*(ratio->template Data<T2>()));
  } else {
    ratio_data = default_ratio_;
  }
  ORT_ENFORCE(ratio_data >= 0.0f && ratio_data < 1.0f);

  const bool* mask_data = mask->template Data<bool>();
  DropoutGradientKernelImpl(N, dY_data, mask_data, ratio_data, dX_data);

  return Status::OK();
}
}  // namespace cuda
}  // namespace onnxruntime<|MERGE_RESOLUTION|>--- conflicted
+++ resolved
@@ -37,11 +37,8 @@
 template <typename T1, typename T2>
 Status Dropout<T1, T2>::ComputeInternal(OpKernelContext* context) const {
   typedef typename ToCudaType<T1>::MappedType CudaT;
-<<<<<<< HEAD
   typedef typename ToCudaType<T2>::MappedType CudaT2;
   typedef typename ToCudaType<bool>::MappedType CudaT3;
-=======
->>>>>>> 72b38f0a
 
   //Get X_data
   const Tensor* X = context->Input<Tensor>(0);
