--- conflicted
+++ resolved
@@ -1310,9 +1310,6 @@
     if args.use_azure:
         add_default_definition(cmake_extra_defines, "onnxruntime_USE_AZURE", "ON")
 
-    if is_windows():
-        add_default_definition(cmake_extra_defines, "CMake_MSVC_PARALLEL", "ON")
-
     cmake_args += [f"-D{define}" for define in cmake_extra_defines]
 
     cmake_args += cmake_extra_args
@@ -2524,11 +2521,7 @@
 
         if args.enable_pybind and is_windows():
             install_python_deps(args.numpy_version)
-<<<<<<< HEAD
-        
-=======
-
->>>>>>> 391f8979
+
         if args.use_rocm and args.rocm_version is None:
             args.rocm_version = ""
 
