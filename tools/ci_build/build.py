#!/usr/bin/env python3
# Copyright (c) Microsoft Corporation. All rights reserved.
# Licensed under the MIT License.

import argparse
import contextlib
import os
import platform
import re
import shlex
import shutil
import subprocess
import sys
from distutils.version import LooseVersion

from amd_hipify import amd_hipify

SCRIPT_DIR = os.path.dirname(os.path.realpath(__file__))
REPO_DIR = os.path.normpath(os.path.join(SCRIPT_DIR, "..", ".."))

sys.path.insert(0, os.path.join(REPO_DIR, "tools", "python"))


import util.android as android  # noqa: E402
from util import get_logger, is_linux, is_macOS, is_windows, run  # noqa: E402

log = get_logger("build")


class BaseError(Exception):
    """Base class for errors originating from build.py."""

    pass


class BuildError(BaseError):
    """Error from running build steps."""

    def __init__(self, *messages):
        super().__init__("\n".join(messages))


class UsageError(BaseError):
    """Usage related error."""

    def __init__(self, message):
        super().__init__(message)


def _check_python_version():
    # According to the BUILD.md, python 3.5+ is required:
    # Python 2 is definitely not supported and it should be safer to consider
    # it won't run with python 4:
    if sys.version_info[0] != 3:
        raise BuildError("Bad python major version: expecting python 3, found version " "'{}'".format(sys.version))
    if sys.version_info[1] < 6:
        raise BuildError("Bad python minor version: expecting python 3.6+, found version " "'{}'".format(sys.version))


def _str_to_bool(s):
    """Convert string to bool (in argparse context)."""
    if s.lower() not in ["true", "false"]:
        raise ValueError("Need bool; got %r" % s)
    return {"true": True, "false": False}[s.lower()]


_check_python_version()


def _openvino_verify_device_type(device_read):
    choices = ["CPU_FP32", "GPU_FP32", "GPU_FP16", "VAD-M_FP16", "MYRIAD_FP16", "VAD-F_FP32"]

    choices1 = [
        "CPU_FP32_NO_PARTITION",
        "GPU_FP32_NO_PARTITION",
        "GPU_FP16_NO_PARTITION",
        "VAD-M_FP16_NO_PARTITION",
        "MYRIAD_FP16_NO_PARTITION",
        "VAD-F_FP32_NO_PARTITION",
    ]
    status_hetero = True
    res = False
    if device_read in choices:
        res = True
    elif device_read in choices1:
        res = True
    elif device_read.startswith("HETERO:") or device_read.startswith("MULTI:") or device_read.startswith("AUTO:"):
        res = True
        comma_separated_devices = device_read.split(":")
        comma_separated_devices = comma_separated_devices[1].split(",")
        if len(comma_separated_devices) < 2:
            print("At least two devices required in Hetero/Multi/Auto Mode")
            status_hetero = False
        dev_options = ["CPU", "GPU", "MYRIAD", "FPGA", "HDDL"]
        for dev in comma_separated_devices:
            if dev not in dev_options:
                status_hetero = False
                break

    def invalid_hetero_build():
        print("\n" + "If trying to build Hetero/Multi/Auto, specifiy the supported devices along with it." + +"\n")
        print("specify the keyword HETERO or MULTI or AUTO followed by the devices ")
        print("in the order of priority you want to build" + "\n")
        print("The different hardware devices that can be added in HETERO or MULTI or AUTO")
        print("are ['CPU','GPU','MYRIAD','FPGA','HDDL']" + "\n")
        print("An example of how to specify the hetero build type. Ex: HETERO:GPU,CPU" + "\n")
        print("An example of how to specify the MULTI build type. Ex: MULTI:MYRIAD,CPU" + "\n")
        print("An example of how to specify the AUTO build type. Ex: AUTO:GPU,CPU" + "\n")
        sys.exit("Wrong Build Type selected")

    if res is False:
        print("\n" + "You have selcted wrong configuration for the build.")
        print("pick the build type for specific Hardware Device from following options: ", choices)
        print("(or) from the following options with graph partitioning disabled: ", choices1)
        print("\n")
        if not (device_read.startswith("HETERO") or device_read.startswith("MULTI") or device_read.startswith("AUTO")):
            invalid_hetero_build()
        sys.exit("Wrong Build Type selected")

    if status_hetero is False:
        invalid_hetero_build()

    return device_read


def parse_arguments():
    class Parser(argparse.ArgumentParser):
        # override argument file line parsing behavior - allow multiple arguments per line and handle quotes
        def convert_arg_line_to_args(self, arg_line):
            return shlex.split(arg_line)

    parser = Parser(
        description="ONNXRuntime CI build driver.",
        usage="""
        Default behavior is --update --build --test for native architecture builds.
        Default behavior is --update --build for cross-compiled builds.

        The Update phase will update git submodules, and run cmake to generate makefiles.
        The Build phase will build all projects.
        The Test phase will run all unit tests, and optionally the ONNX tests.

        Use the individual flags to only run the specified stages.
        """,
        # files containing arguments can be specified on the command line with "@<filename>" and the arguments within
        # will be included at that point
        fromfile_prefix_chars="@",
    )
    # Main arguments
    parser.add_argument("--build_dir", required=True, help="Path to the build directory.")
    parser.add_argument(
        "--config",
        nargs="+",
        default=["Debug"],
        choices=["Debug", "MinSizeRel", "Release", "RelWithDebInfo"],
        help="Configuration(s) to build.",
    )
    parser.add_argument("--update", action="store_true", help="Update makefiles.")
    parser.add_argument("--build", action="store_true", help="Build.")
    parser.add_argument(
        "--clean", action="store_true", help="Run 'cmake --build --target clean' for the selected config/s."
    )
    parser.add_argument(
        "--parallel",
        nargs="?",
        const="0",
        default="1",
        type=int,
        help="Use parallel build. The optional value specifies the maximum number of parallel jobs. "
        "If the optional value is 0 or unspecified, it is interpreted as the number of CPUs.",
    )
    parser.add_argument("--test", action="store_true", help="Run unit tests.")
    parser.add_argument("--skip_tests", action="store_true", help="Skip all tests.")

    # Training options
    parser.add_argument("--enable_nvtx_profile", action="store_true", help="Enable NVTX profile in ORT.")
    parser.add_argument("--enable_memory_profile", action="store_true", help="Enable memory profile in ORT.")
    parser.add_argument("--enable_training", action="store_true", help="Enable training in ORT.")
    parser.add_argument("--enable_training_ops", action="store_true", help="Enable training ops in inference graph.")
    parser.add_argument(
        "--enable_training_torch_interop", action="store_true", help="Enable training kernels interop with torch."
    )
    parser.add_argument("--disable_nccl", action="store_true", help="Disable Nccl.")
    parser.add_argument("--mpi_home", help="Path to MPI installation dir")
    parser.add_argument("--nccl_home", help="Path to NCCL installation dir")
    parser.add_argument("--use_mpi", nargs="?", default=True, const=True, type=_str_to_bool)

    # enable ONNX tests
    parser.add_argument(
        "--enable_onnx_tests",
        action="store_true",
        help="""When running the Test phase, run onnx_test_running against
        available test data directories.""",
    )
    parser.add_argument("--path_to_protoc_exe", help="Path to protoc exe.")
    parser.add_argument("--fuzz_testing", action="store_true", help="Enable Fuzz testing of the onnxruntime.")
    parser.add_argument(
        "--enable_symbolic_shape_infer_tests",
        action="store_true",
        help="""When running the Test phase, run symbolic shape inference against
        available test data directories.""",
    )

    # generate documentation
    parser.add_argument(
        "--gen_doc",
        nargs="?",
        const="yes",
        type=str,
        help="Generate documentation listing standard ONNX operators and types implemented by "
        "various execution providers and contrib operator schemas. "
        "Use `--gen_doc validate` to validate these match the current contents in /docs.",
    )

    parser.add_argument("--gen-api-doc", action="store_true", help="Generate API documentation for PyTorch frontend")

    # CUDA related
    parser.add_argument("--use_cuda", action="store_true", help="Enable CUDA.")
    parser.add_argument(
        "--cuda_version", help="The version of CUDA toolkit to use. " "Auto-detect if not specified. e.g. 9.0"
    )
    parser.add_argument(
        "--cuda_home",
        help="Path to CUDA home."
        "Read from CUDA_HOME environment variable if --use_cuda is true and "
        "--cuda_home is not specified.",
    )
    parser.add_argument(
        "--cudnn_home",
        help="Path to CUDNN home. "
        "Read from CUDNN_HOME environment variable if --use_cuda is true and "
        "--cudnn_home is not specified.",
    )
    parser.add_argument("--enable_cuda_line_info", action="store_true", help="Enable CUDA line info.")

    # Python bindings
    parser.add_argument("--enable_pybind", action="store_true", help="Enable Python Bindings.")
    parser.add_argument("--build_wheel", action="store_true", help="Build Python Wheel.")
    parser.add_argument(
        "--wheel_name_suffix",
        help="Suffix to append to created wheel names. " "This value is currently only used for nightly builds.",
    )
    parser.add_argument(
        "--numpy_version", help="Installs a specific version of numpy " "before building the python binding."
    )
    parser.add_argument("--skip-keras-test", action="store_true", help="Skip tests with Keras if keras is installed")

    # C-Sharp bindings
    parser.add_argument(
        "--build_csharp",
        action="store_true",
        help="Build C#.Net DLL and NuGet package. This should be only used in CI pipelines. "
        "For building C# bindings and packaging them into nuget package use --build_nuget arg.",
    )

    parser.add_argument(
        "--build_nuget",
        action="store_true",
        help="Build C#.Net DLL and NuGet package on the local machine. "
        "Currently only Windows and Linux platforms are supported.",
    )

    # Java bindings
    parser.add_argument("--build_java", action="store_true", help="Build Java bindings.")

    # Node.js binding
    parser.add_argument("--build_nodejs", action="store_true", help="Build Node.js binding and NPM package.")

    # Objective-C binding
    parser.add_argument("--build_objc", action="store_true", help="Build Objective-C binding.")

    # Build a shared lib
    parser.add_argument("--build_shared_lib", action="store_true", help="Build a shared library for the ONNXRuntime.")

    # Build a shared lib
    parser.add_argument(
        "--build_apple_framework", action="store_true", help="Build a macOS/iOS framework for the ONNXRuntime."
    )

    # Build options
    parser.add_argument(
        "--cmake_extra_defines",
        nargs="+",
        action="append",
        help="Extra definitions to pass to CMake during build system "
        "generation. These are just CMake -D options without the leading -D.",
    )
    parser.add_argument("--target", help="Build a specific target, e.g. winml_dll")
    # This flag is needed when :
    # 1. The OS is 64 bits Windows
    # 2. And the target binary is for 32 bits Windows
    # 3. And the python used for running this script is 64 bits.
    # But if you can get a 32 bits python, the build will run better and you won't need this flag.
    parser.add_argument(
        "--x86",
        action="store_true",
        help="[cross-compiling] Create Windows x86 makefiles. Requires --update and no existing cache "
        "CMake setup. Delete CMakeCache.txt if needed",
    )
    parser.add_argument(
        "--arm",
        action="store_true",
        help="[cross-compiling] Create ARM makefiles. Requires --update and no existing cache "
        "CMake setup. Delete CMakeCache.txt if needed",
    )
    parser.add_argument(
        "--arm64",
        action="store_true",
        help="[cross-compiling] Create ARM64 makefiles. Requires --update and no existing cache "
        "CMake setup. Delete CMakeCache.txt if needed",
    )
    parser.add_argument(
        "--arm64ec",
        action="store_true",
        help="[cross-compiling] Create ARM64EC makefiles. Requires --update and no existing cache "
        "CMake setup. Delete CMakeCache.txt if needed",
    )
    parser.add_argument("--msvc_toolset", help="MSVC toolset to use. e.g. 14.11")
    parser.add_argument("--android", action="store_true", help="Build for Android")
    parser.add_argument(
        "--android_abi",
        default="arm64-v8a",
        choices=["armeabi-v7a", "arm64-v8a", "x86", "x86_64"],
        help="Specify the target Android Application Binary Interface (ABI)",
    )
    parser.add_argument("--android_api", type=int, default=27, help="Android API Level, e.g. 21")
    parser.add_argument(
        "--android_sdk_path", type=str, default=os.environ.get("ANDROID_HOME", ""), help="Path to the Android SDK"
    )
    parser.add_argument(
        "--android_ndk_path", type=str, default=os.environ.get("ANDROID_NDK_HOME", ""), help="Path to the Android NDK"
    )
    parser.add_argument(
        "--android_cpp_shared",
        action="store_true",
        help="Build with shared libc++ instead of the default static libc++.",
    )
    parser.add_argument("--android_run_emulator", action="store_true", help="Start up an Android emulator if needed.")

    parser.add_argument("--use_gdk", action="store_true", help="Build with the GDK toolchain.")
    parser.add_argument(
        "--gdk_edition",
        default=os.path.normpath(os.environ.get("GameDKLatest", "")).split(os.sep)[-1],
        help="Build with a specific GDK edition. Defaults to the latest installed.",
    )
    parser.add_argument("--gdk_platform", default="Scarlett", help="Sets the GDK target platform.")

    parser.add_argument("--ios", action="store_true", help="build for ios")
    parser.add_argument(
        "--ios_sysroot", default="", help="Specify the location name of the macOS platform SDK to be used"
    )
    parser.add_argument(
        "--ios_toolchain_file",
        default="",
        help="Path to ios toolchain file, " "or cmake/onnxruntime_ios.toolchain.cmake will be used",
    )
    parser.add_argument(
        "--xcode_code_signing_team_id", default="", help="The development team ID used for code signing in Xcode"
    )
    parser.add_argument(
        "--xcode_code_signing_identity", default="", help="The development identity used for code signing in Xcode"
    )
    parser.add_argument(
        "--use_xcode", action="store_true", help="Use Xcode as cmake generator, this is only supported on MacOS."
    )
    parser.add_argument(
        "--osx_arch",
        default="arm64" if platform.machine() == "arm64" else "x86_64",
        choices=["arm64", "arm64e", "x86_64"],
        help="Specify the Target specific architectures for macOS and iOS, This is only supported on MacOS",
    )
    parser.add_argument(
        "--apple_deploy_target",
        type=str,
        help="Specify the minimum version of the target platform "
        "(e.g. macOS or iOS)"
        "This is only supported on MacOS",
    )
    parser.add_argument(
        "--disable_memleak_checker", action="store_true", help="Disable memory leak checker from Windows build"
    )

    # WebAssembly build
    parser.add_argument("--build_wasm", action="store_true", help="Build for WebAssembly")
    parser.add_argument("--build_wasm_static_lib", action="store_true", help="Build for WebAssembly static library")
    parser.add_argument("--emsdk_version", default="3.1.3", help="Specify version of emsdk")

    parser.add_argument("--enable_wasm_simd", action="store_true", help="Enable WebAssembly SIMD")
    parser.add_argument("--enable_wasm_threads", action="store_true", help="Enable WebAssembly multi-threads support")

    parser.add_argument(
        "--disable_wasm_exception_catching", action="store_true", help="Disable exception catching in WebAssembly."
    )
    parser.add_argument(
        "--enable_wasm_exception_throwing_override",
        action="store_true",
        help="Enable exception throwing in WebAssembly, this will override default disabling exception throwing "
        "behavior when disable exceptions.",
    )

    parser.add_argument(
        "--enable_wasm_profiling", action="store_true", help="Enable WebAsselby profiling and preserve function names"
    )
    parser.add_argument(
        "--enable_wasm_debug_info", action="store_true", help="Build WebAssembly with DWARF format debug info"
    )

    parser.add_argument("--wasm_malloc", help="Specify memory allocator for WebAssembly")

    parser.add_argument(
        "--emscripten_settings",
        nargs="+",
        action="append",
        help="Extra emscripten settings to pass to emcc using '-s <key>=<value>' during build.",
    )

    # Enable onnxruntime-extensions
    parser.add_argument(
        "--use_extensions",
        action="store_true",
        help="Enable custom operators in onnxruntime-extensions, use git submodule onnxruntime-extensions "
        "in path cmake/external/onnxruntime-extensions by default.",
    )
    parser.add_argument(
        "--extensions_overridden_path",
        type=str,
        help="Path to pre-pulled onnxruntime-extensions, will override default onnxruntime-extensions path.",
    )

    # Arguments needed by CI
    parser.add_argument("--cmake_path", default="cmake", help="Path to the CMake program.")
    parser.add_argument(
        "--ctest_path",
        default="ctest",
        help="Path to the CTest program. It can be an empty string. If it is empty, "
        "we will use this script driving the test programs directly.",
    )
    parser.add_argument(
        "--skip_submodule_sync",
        action="store_true",
        help="Don't do a " "'git submodule update'. Makes the Update phase faster.",
    )
    parser.add_argument("--use_vstest", action="store_true", help="Use use_vstest for running unitests.")
    parser.add_argument("--use_mimalloc", action="store_true", help="Use mimalloc allocator")
    parser.add_argument("--use_dnnl", action="store_true", help="Build with DNNL.")
    parser.add_argument(
        "--dnnl_gpu_runtime", action="store", default="", type=str.lower, help="e.g. --dnnl_gpu_runtime ocl"
    )
    parser.add_argument(
        "--dnnl_opencl_root",
        action="store",
        default="",
        help="Path to OpenCL SDK. "
        'e.g. --dnnl_opencl_root "C:/Program Files (x86)/IntelSWTools/sw_dev_tools/OpenCL/sdk"',
    )
    parser.add_argument(
        "--use_openvino",
        nargs="?",
        const="CPU_FP32",
        type=_openvino_verify_device_type,
        help="Build with OpenVINO for specific hardware.",
    )
    parser.add_argument("--use_coreml", action="store_true", help="Build with CoreML support.")
    parser.add_argument("--use_nnapi", action="store_true", help="Build with NNAPI support.")
    parser.add_argument(
        "--nnapi_min_api", type=int, help="Minimum Android API level to enable NNAPI, should be no less than 27"
    )
    parser.add_argument("--use_rknpu", action="store_true", help="Build with RKNPU.")
    parser.add_argument("--use_preinstalled_eigen", action="store_true", help="Use pre-installed Eigen.")
    parser.add_argument("--eigen_path", help="Path to pre-installed Eigen.")
    parser.add_argument("--use_openmp", action="store_true", help="Build with OpenMP")
    parser.add_argument("--enable_msinternal", action="store_true", help="Enable for Microsoft internal builds only.")
    parser.add_argument("--llvm_path", help="Path to llvm dir")
    parser.add_argument("--use_vitisai", action="store_true", help="Build with Vitis-AI")
    parser.add_argument("--use_nuphar", action="store_true", help="Build with nuphar")
    parser.add_argument("--use_tvm", action="store_true", help="Build with TVM")
    parser.add_argument("--tvm_cuda_runtime", action="store_true", default=False, help="Build TVM with CUDA support")
    parser.add_argument("--use_tensorrt", action="store_true", help="Build with TensorRT")
    parser.add_argument("--tensorrt_home", help="Path to TensorRT installation dir")
    parser.add_argument("--use_migraphx", action="store_true", help="Build with MIGraphX")
    parser.add_argument("--migraphx_home", help="Path to MIGraphX installation dir")
    parser.add_argument("--use_full_protobuf", action="store_true", help="Use the full protobuf library")

    parser.add_argument(
        "--skip_onnx_tests",
        action="store_true",
        help="Explicitly disable all onnx related tests. Note: Use --skip_tests to skip all tests.",
    )
    parser.add_argument("--skip_winml_tests", action="store_true", help="Explicitly disable all WinML related tests")
    parser.add_argument("--skip_nodejs_tests", action="store_true", help="Explicitly disable all Node.js binding tests")

    parser.add_argument(
        "--enable_msvc_static_runtime", action="store_true", help="Enable static linking of MSVC runtimes."
    )
    parser.add_argument(
        "--enable_language_interop_ops",
        action="store_true",
        help="Enable operator implemented in language other than cpp",
    )
    parser.add_argument(
        "--cmake_generator",
<<<<<<< HEAD
        choices=['Visual Studio 15 2017', 'Visual Studio 16 2019', 'Visual Studio 17 2022', 'Ninja'],
        default='Visual Studio 16 2019' if is_windows() else None,
        help="Specify the generator that CMake invokes. "
        "This is only supported on Windows")
    parser.add_argument(
        "--enable_multi_device_test", action='store_true',
        help="Test with multi-device. Mostly used for multi-device GPU")
    parser.add_argument(
        "--use_dml", action='store_true', help="Build with DirectML.")
    parser.add_argument(
        "--dml_path", type=str, default="",
        help="Path to a custom DirectML installation (must have bin/, lib/, and include/ subdirectories).")
    parser.add_argument(
        "--dml_external_project", action='store_true', help="Build with DirectML as an external project.")
    parser.add_argument(
        "--use_winml", action='store_true', help="Build with WinML.")
    parser.add_argument(
        "--winml_root_namespace_override", type=str,
        help="Specify the namespace that WinML builds into.")
=======
        choices=["Visual Studio 15 2017", "Visual Studio 16 2019", "Visual Studio 17 2022", "Ninja"],
        default="Visual Studio 16 2019" if is_windows() else None,
        help="Specify the generator that CMake invokes. " "This is only supported on Windows",
    )
>>>>>>> 0ac2e6e5
    parser.add_argument(
        "--enable_multi_device_test",
        action="store_true",
        help="Test with multi-device. Mostly used for multi-device GPU",
    )
    parser.add_argument("--use_dml", action="store_true", help="Build with DirectML.")
    parser.add_argument(
        "--dml_path",
        type=str,
        default="",
        help="Path to a custom DirectML installation (must have bin/, lib/, and include/ subdirectories).",
    )
    parser.add_argument("--use_winml", action="store_true", help="Build with WinML.")
    parser.add_argument(
        "--winml_root_namespace_override", type=str, help="Specify the namespace that WinML builds into."
    )
    parser.add_argument(
        "--use_telemetry", action="store_true", help="Only official builds can set this flag to enable telemetry."
    )
    parser.add_argument("--enable_wcos", action="store_true", help="Build for Windows Core OS.")
    parser.add_argument("--enable_lto", action="store_true", help="Enable Link Time Optimization")
    parser.add_argument("--enable_transformers_tool_test", action="store_true", help="Enable transformers tool test")
    parser.add_argument(
        "--use_acl",
        nargs="?",
        const="ACL_1905",
        choices=["ACL_1902", "ACL_1905", "ACL_1908", "ACL_2002"],
        help="Build with ACL for ARM architectures.",
    )
    parser.add_argument("--acl_home", help="Path to ACL home dir")
    parser.add_argument("--acl_libs", help="Path to ACL libraries")
    parser.add_argument("--use_armnn", action="store_true", help="Enable ArmNN Execution Provider.")
    parser.add_argument(
        "--armnn_relu", action="store_true", help="Use the Relu operator implementation from the ArmNN EP."
    )
    parser.add_argument(
        "--armnn_bn", action="store_true", help="Use the Batch Normalization operator implementation from the ArmNN EP."
    )
    parser.add_argument("--armnn_home", help="Path to ArmNN home dir")
    parser.add_argument("--armnn_libs", help="Path to ArmNN libraries")
    parser.add_argument("--build_micro_benchmarks", action="store_true", help="Build ONNXRuntime micro-benchmarks.")

    # options to reduce binary size
    parser.add_argument(
        "--minimal_build",
        default=None,
        nargs="*",
        type=str.lower,
        help="Create a build that only supports ORT format models. "
        "See https://onnxruntime.ai/docs/tutorials/mobile/ for more information. "
        "RTTI is automatically disabled in a minimal build. "
        "To enable execution providers that compile kernels at runtime (e.g. NNAPI) pass 'extended' "
        "as a parameter. e.g. '--minimal_build extended'. "
        "To enable support for custom operators pass 'custom_ops' as a parameter. "
        "e.g. '--minimal_build custom_ops'. This can be combined with an 'extended' build by passing "
        "'--minimal_build extended custom_ops'",
    )

    parser.add_argument(
        "--include_ops_by_config",
        type=str,
        help="Include ops from config file. " "See /docs/Reduced_Operator_Kernel_build.md for more information.",
    )
    parser.add_argument(
        "--enable_reduced_operator_type_support",
        action="store_true",
        help="If --include_ops_by_config is specified, and the configuration file has type reduction "
        "information, limit the types individual operators support where possible to further "
        "reduce the build size. "
        "See /docs/Reduced_Operator_Kernel_build.md for more information.",
    )

    parser.add_argument("--disable_contrib_ops", action="store_true", help="Disable contrib ops (reduces binary size)")
    parser.add_argument(
        "--disable_ml_ops", action="store_true", help="Disable traditional ML ops (reduces binary size)"
    )
    # Please note in our CMakeLists.txt this is already default on. But in this file we reverse it to default OFF.
    parser.add_argument("--disable_rtti", action="store_true", help="Disable RTTI (reduces binary size)")
    parser.add_argument(
        "--disable_exceptions",
        action="store_true",
        help="Disable exceptions to reduce binary size. Requires --minimal_build.",
    )

    parser.add_argument("--rocm_version", help="The version of ROCM stack to use. ")
    parser.add_argument("--use_rocm", action="store_true", help="Build with ROCm")
    parser.add_argument("--rocm_home", help="Path to ROCm installation dir")

    # Code coverage
    parser.add_argument(
        "--code_coverage", action="store_true", help="Generate code coverage when targetting Android (only)."
    )
    parser.add_argument("--ms_experimental", action="store_true", help="Build microsoft experimental operators.")
    # eager mode
    parser.add_argument("--build_eager_mode", action="store_true", help="Build ONNXRuntime micro-benchmarks.")
    parser.add_argument(
        "--eager_customop_module", default=None, help="Module containing custom op mappings for eager mode."
    )
    parser.add_argument(
        "--eager_customop_header", default=None, help="Header containing custom op definitions for eager mode."
    )

    parser.add_argument(
        "--enable_external_custom_op_schemas",
        action="store_true",
        help="Enable registering user defined custom operation schemas at shared library load time.\
            This feature is only supported/available on Ubuntu.",
    )

    parser.add_argument(
        "--external_graph_transformer_path", type=str, help="path to the external graph transformer dir."
    )

    parser.add_argument(
        "--test_external_transformer_example",
        action="store_true",
        help="run the example external transformer test, mainly used in CI pipeline.",
    )

    parser.add_argument(
        "--enable_cuda_profiling",
        action="store_true",
        help="enable cuda kernel profiling, \
        cupti library must be added to PATH beforehand.",
    )

    args = parser.parse_args()
    if args.android_sdk_path:
        args.android_sdk_path = os.path.normpath(args.android_sdk_path)
    if args.android_ndk_path:
        args.android_ndk_path = os.path.normpath(args.android_ndk_path)

    return args


def is_reduced_ops_build(args):
    return args.include_ops_by_config is not None


def resolve_executable_path(command_or_path):
    """Returns the absolute path of an executable."""
    if command_or_path and command_or_path.strip():
        executable_path = shutil.which(command_or_path)
        if executable_path is None:
            raise BuildError("Failed to resolve executable path for " "'{}'.".format(command_or_path))
        return os.path.abspath(executable_path)
    else:
        return None


def get_linux_distro():
    try:
        with open("/etc/os-release", "r") as f:
            dist_info = dict(line.strip().split("=", 1) for line in f.readlines())
        return dist_info.get("NAME", "").strip('"'), dist_info.get("VERSION", "").strip('"')
    except (IOError, ValueError):
        return "", ""


def is_ubuntu_1604():
    dist, ver = get_linux_distro()
    return dist == "Ubuntu" and ver.startswith("16.04")


def get_config_build_dir(build_dir, config):
    # build directory per configuration
    return os.path.join(build_dir, config)


def run_subprocess(args, cwd=None, capture_stdout=False, dll_path=None, shell=False, env={}, python_path=None):
    if isinstance(args, str):
        raise ValueError("args should be a sequence of strings, not a string")

    my_env = os.environ.copy()
    if dll_path:
        if is_windows():
            if "PATH" in my_env:
                my_env["PATH"] = dll_path + os.pathsep + my_env["PATH"]
            else:
                my_env["PATH"] = dll_path
        else:
            if "LD_LIBRARY_PATH" in my_env:
                my_env["LD_LIBRARY_PATH"] += os.pathsep + dll_path
            else:
                my_env["LD_LIBRARY_PATH"] = dll_path
    if python_path:
        if "PYTHONPATH" in my_env:
            my_env["PYTHONPATH"] += os.pathsep + python_path
        else:
            my_env["PYTHONPATH"] = python_path

    my_env.update(env)

    return run(*args, cwd=cwd, capture_stdout=capture_stdout, shell=shell, env=my_env)


def update_submodules(source_dir):
    run_subprocess(["git", "submodule", "sync", "--recursive"], cwd=source_dir)
    run_subprocess(["git", "submodule", "update", "--init", "--recursive"], cwd=source_dir)


def is_docker():
    path = "/proc/self/cgroup"
    return os.path.exists("/.dockerenv") or os.path.isfile(path) and any("docker" in line for line in open(path))


def install_python_deps(numpy_version=""):
    dep_packages = ["setuptools", "wheel", "pytest"]
    dep_packages.append("numpy=={}".format(numpy_version) if numpy_version else "numpy>=1.16.6")
    dep_packages.append("sympy>=1.1")
    dep_packages.append("packaging")
    dep_packages.append("cerberus")
    run_subprocess([sys.executable, "-m", "pip", "install"] + dep_packages)


def setup_test_data(build_dir, configs):
    # create a shortcut for test models if there is a 'models'
    # folder in build_dir
    if is_windows():
        src_model_dir = os.path.join(build_dir, "models")
        if os.path.exists("C:\\local\\models") and not os.path.exists(src_model_dir):
            log.debug("creating shortcut %s -> %s" % ("C:\\local\\models", src_model_dir))
            run_subprocess(["mklink", "/D", "/J", src_model_dir, "C:\\local\\models"], shell=True)
        for config in configs:
            config_build_dir = get_config_build_dir(build_dir, config)
            os.makedirs(config_build_dir, exist_ok=True)
            dest_model_dir = os.path.join(config_build_dir, "models")
            if os.path.exists("C:\\local\\models") and not os.path.exists(dest_model_dir):
                log.debug("creating shortcut %s -> %s" % ("C:\\local\\models", dest_model_dir))
                run_subprocess(["mklink", "/D", "/J", dest_model_dir, "C:\\local\\models"], shell=True)
            elif os.path.exists(src_model_dir) and not os.path.exists(dest_model_dir):
                log.debug("creating shortcut %s -> %s" % (src_model_dir, dest_model_dir))
                run_subprocess(["mklink", "/D", "/J", dest_model_dir, src_model_dir], shell=True)


def use_dev_mode(args):
    if args.use_acl:
        return "OFF"
    if args.use_armnn:
        return "OFF"
    if args.ios and is_macOS():
        return "OFF"
    SYSTEM_COLLECTIONURI = os.getenv("SYSTEM_COLLECTIONURI")
    if SYSTEM_COLLECTIONURI and not SYSTEM_COLLECTIONURI == "https://dev.azure.com/onnxruntime/":
        return "OFF"
    return "ON"


def add_default_definition(definition_list, key, default_value):
    for x in definition_list:
        if x.startswith(key + "="):
            return definition_list
    definition_list.append(key + "=" + default_value)


def normalize_arg_list(nested_list):
    return [i for j in nested_list for i in j] if nested_list else []


def generate_build_tree(
    cmake_path,
    source_dir,
    build_dir,
    cuda_home,
    cudnn_home,
    rocm_home,
    mpi_home,
    nccl_home,
    tensorrt_home,
    migraphx_home,
    acl_home,
    acl_libs,
    armnn_home,
    armnn_libs,
    path_to_protoc_exe,
    configs,
    cmake_extra_defines,
    args,
    cmake_extra_args,
):
    log.info("Generating CMake build tree")
    cmake_dir = os.path.join(source_dir, "cmake")
    cmake_args = [
        cmake_path,
        cmake_dir,
        "-Donnxruntime_RUN_ONNX_TESTS=" + ("ON" if args.enable_onnx_tests else "OFF"),
        "-Donnxruntime_BUILD_WINML_TESTS=" + ("OFF" if args.skip_winml_tests else "ON"),
        "-Donnxruntime_GENERATE_TEST_REPORTS=ON",
        # There are two ways of locating python C API header file. "find_package(PythonLibs 3.5 REQUIRED)"
        # and "find_package(Python 3.5 COMPONENTS Development.Module)". The first one is deprecated and it
        # depends on the "PYTHON_EXECUTABLE" variable. The second needs "Python_EXECUTABLE". Here we set both
        # of them to get the best compatibility.
        "-DPython_EXECUTABLE=" + sys.executable,
        "-DPYTHON_EXECUTABLE=" + sys.executable,
        "-Donnxruntime_ROCM_VERSION=" + (args.rocm_version if args.use_rocm else ""),
        "-Donnxruntime_USE_MIMALLOC=" + ("ON" if args.use_mimalloc else "OFF"),
        "-Donnxruntime_ENABLE_PYTHON=" + ("ON" if args.enable_pybind else "OFF"),
        "-Donnxruntime_BUILD_CSHARP=" + ("ON" if args.build_csharp else "OFF"),
        "-Donnxruntime_BUILD_JAVA=" + ("ON" if args.build_java else "OFF"),
        "-Donnxruntime_BUILD_NODEJS=" + ("ON" if args.build_nodejs else "OFF"),
        "-Donnxruntime_BUILD_OBJC=" + ("ON" if args.build_objc else "OFF"),
        "-Donnxruntime_BUILD_SHARED_LIB=" + ("ON" if args.build_shared_lib else "OFF"),
        "-Donnxruntime_BUILD_APPLE_FRAMEWORK=" + ("ON" if args.build_apple_framework else "OFF"),
        "-Donnxruntime_USE_DNNL=" + ("ON" if args.use_dnnl else "OFF"),
        "-Donnxruntime_DNNL_GPU_RUNTIME=" + (args.dnnl_gpu_runtime if args.use_dnnl else ""),
        "-Donnxruntime_DNNL_OPENCL_ROOT=" + (args.dnnl_opencl_root if args.use_dnnl else ""),
        "-Donnxruntime_USE_NNAPI_BUILTIN=" + ("ON" if args.use_nnapi else "OFF"),
        "-Donnxruntime_USE_RKNPU=" + ("ON" if args.use_rknpu else "OFF"),
        "-Donnxruntime_USE_OPENMP="
        + (
            "ON"
            if args.use_openmp and not (args.use_nnapi or args.android or (args.ios and is_macOS()) or args.use_rknpu)
            else "OFF"
        ),
        "-Donnxruntime_USE_NUPHAR_TVM=" + ("ON" if args.use_nuphar else "OFF"),
        "-Donnxruntime_USE_LLVM=" + ("ON" if args.use_nuphar or args.use_tvm else "OFF"),
        "-Donnxruntime_ENABLE_MICROSOFT_INTERNAL=" + ("ON" if args.enable_msinternal else "OFF"),
        "-Donnxruntime_USE_VITISAI=" + ("ON" if args.use_vitisai else "OFF"),
        "-Donnxruntime_USE_NUPHAR=" + ("ON" if args.use_nuphar else "OFF"),
        "-Donnxruntime_USE_TENSORRT=" + ("ON" if args.use_tensorrt else "OFF"),
        "-Donnxruntime_TENSORRT_HOME=" + (tensorrt_home if args.use_tensorrt else ""),
        # set vars for TVM
        "-Donnxruntime_USE_TVM=" + ("ON" if args.use_tvm else "OFF"),
        "-Donnxruntime_TVM_CUDA_RUNTIME=" + ("ON" if args.use_tvm and args.tvm_cuda_runtime else "OFF"),
        # set vars for migraphx
        "-Donnxruntime_USE_MIGRAPHX=" + ("ON" if args.use_migraphx else "OFF"),
        "-Donnxruntime_MIGRAPHX_HOME=" + (migraphx_home if args.use_migraphx else ""),
        # By default - we currently support only cross compiling for ARM/ARM64
        # (no native compilation supported through this script).
        "-Donnxruntime_CROSS_COMPILING=" + ("ON" if args.arm64 or args.arm64ec or args.arm else "OFF"),
        "-Donnxruntime_DISABLE_CONTRIB_OPS=" + ("ON" if args.disable_contrib_ops else "OFF"),
        "-Donnxruntime_DISABLE_ML_OPS=" + ("ON" if args.disable_ml_ops else "OFF"),
        "-Donnxruntime_DISABLE_RTTI="
        + ("ON" if args.disable_rtti or (args.minimal_build is not None and not args.enable_pybind) else "OFF"),
        "-Donnxruntime_DISABLE_EXCEPTIONS=" + ("ON" if args.disable_exceptions else "OFF"),
        # Need to use 'is not None' with minimal_build check as it could be an empty list.
        "-Donnxruntime_MINIMAL_BUILD=" + ("ON" if args.minimal_build is not None else "OFF"),
        "-Donnxruntime_EXTENDED_MINIMAL_BUILD="
        + ("ON" if args.minimal_build and "extended" in args.minimal_build else "OFF"),
        "-Donnxruntime_MINIMAL_BUILD_CUSTOM_OPS="
        + (
            "ON"
            if (args.minimal_build is not None and ("custom_ops" in args.minimal_build or args.use_extensions))
            else "OFF"
        ),
        "-Donnxruntime_REDUCED_OPS_BUILD=" + ("ON" if is_reduced_ops_build(args) else "OFF"),
        "-Donnxruntime_ENABLE_LANGUAGE_INTEROP_OPS=" + ("ON" if args.enable_language_interop_ops else "OFF"),
        "-Donnxruntime_USE_DML=" + ("ON" if args.use_dml else "OFF"),
        "-Donnxruntime_USE_WINML=" + ("ON" if args.use_winml else "OFF"),
        "-Donnxruntime_BUILD_MS_EXPERIMENTAL_OPS=" + ("ON" if args.ms_experimental else "OFF"),
        "-Donnxruntime_USE_TELEMETRY=" + ("ON" if args.use_telemetry else "OFF"),
        "-Donnxruntime_ENABLE_LTO=" + ("ON" if args.enable_lto else "OFF"),
        "-Donnxruntime_ENABLE_TRANSFORMERS_TOOL_TEST=" + ("ON" if args.enable_transformers_tool_test else "OFF"),
        "-Donnxruntime_USE_ACL=" + ("ON" if args.use_acl else "OFF"),
        "-Donnxruntime_USE_ACL_1902=" + ("ON" if args.use_acl == "ACL_1902" else "OFF"),
        "-Donnxruntime_USE_ACL_1905=" + ("ON" if args.use_acl == "ACL_1905" else "OFF"),
        "-Donnxruntime_USE_ACL_1908=" + ("ON" if args.use_acl == "ACL_1908" else "OFF"),
        "-Donnxruntime_USE_ACL_2002=" + ("ON" if args.use_acl == "ACL_2002" else "OFF"),
        "-Donnxruntime_USE_ARMNN=" + ("ON" if args.use_armnn else "OFF"),
        "-Donnxruntime_ARMNN_RELU_USE_CPU=" + ("OFF" if args.armnn_relu else "ON"),
        "-Donnxruntime_ARMNN_BN_USE_CPU=" + ("OFF" if args.armnn_bn else "ON"),
        # Training related flags
        "-Donnxruntime_ENABLE_NVTX_PROFILE=" + ("ON" if args.enable_nvtx_profile else "OFF"),
        "-Donnxruntime_ENABLE_TRAINING=" + ("ON" if args.enable_training else "OFF"),
        "-Donnxruntime_ENABLE_TRAINING_OPS=" + ("ON" if args.enable_training_ops else "OFF"),
        "-Donnxruntime_ENABLE_TRAINING_TORCH_INTEROP=" + ("ON" if args.enable_training_torch_interop else "OFF"),
        # Enable advanced computations such as AVX for some traininig related ops.
        "-Donnxruntime_ENABLE_CPU_FP16_OPS=" + ("ON" if args.enable_training else "OFF"),
        "-Donnxruntime_USE_NCCL=" + ("OFF" if args.disable_nccl else "ON"),
        "-Donnxruntime_BUILD_BENCHMARKS=" + ("ON" if args.build_micro_benchmarks else "OFF"),
        "-Donnxruntime_USE_ROCM=" + ("ON" if args.use_rocm else "OFF"),
        "-Donnxruntime_ROCM_HOME=" + (rocm_home if args.use_rocm else ""),
        "-DOnnxruntime_GCOV_COVERAGE=" + ("ON" if args.code_coverage else "OFF"),
        "-Donnxruntime_USE_MPI=" + ("ON" if args.use_mpi else "OFF"),
        "-Donnxruntime_ENABLE_MEMORY_PROFILE=" + ("ON" if args.enable_memory_profile else "OFF"),
        "-Donnxruntime_ENABLE_CUDA_LINE_NUMBER_INFO=" + ("ON" if args.enable_cuda_line_info else "OFF"),
        "-Donnxruntime_BUILD_WEBASSEMBLY=" + ("ON" if args.build_wasm else "OFF"),
        "-Donnxruntime_BUILD_WEBASSEMBLY_STATIC_LIB=" + ("ON" if args.build_wasm_static_lib else "OFF"),
        "-Donnxruntime_ENABLE_WEBASSEMBLY_SIMD=" + ("ON" if args.enable_wasm_simd else "OFF"),
        "-Donnxruntime_ENABLE_WEBASSEMBLY_EXCEPTION_CATCHING="
        + ("OFF" if args.disable_wasm_exception_catching else "ON"),
        "-Donnxruntime_ENABLE_WEBASSEMBLY_EXCEPTION_THROWING="
        + ("ON" if args.enable_wasm_exception_throwing_override else "OFF"),
        "-Donnxruntime_ENABLE_WEBASSEMBLY_THREADS=" + ("ON" if args.enable_wasm_threads else "OFF"),
        "-Donnxruntime_ENABLE_WEBASSEMBLY_DEBUG_INFO=" + ("ON" if args.enable_wasm_debug_info else "OFF"),
        "-Donnxruntime_ENABLE_WEBASSEMBLY_PROFILING=" + ("ON" if args.enable_wasm_profiling else "OFF"),
        "-Donnxruntime_ENABLE_EAGER_MODE=" + ("ON" if args.build_eager_mode else "OFF"),
        "-Donnxruntime_ENABLE_EXTERNAL_CUSTOM_OP_SCHEMAS="
        + ("ON" if args.enable_external_custom_op_schemas else "OFF"),
        "-Donnxruntime_NVCC_THREADS=" + str(args.parallel),
        "-Donnxruntime_ENABLE_CUDA_PROFILING=" + ("ON" if args.enable_cuda_profiling else "OFF"),
    ]
    if args.external_graph_transformer_path:
        cmake_args.append("-Donnxruntime_EXTERNAL_TRANSFORMER_SRC_PATH=" + args.external_graph_transformer_path)
    # It should be default ON in CI build pipelines, and OFF in packaging pipelines.
    # And OFF for the people who are not actively developing onnx runtime.
    add_default_definition(cmake_extra_defines, "onnxruntime_DEV_MODE", use_dev_mode(args))
    if args.use_cuda:
        add_default_definition(cmake_extra_defines, "onnxruntime_USE_CUDA", "ON")
        add_default_definition(cmake_extra_defines, "onnxruntime_CUDA_VERSION", args.cuda_version)
        # TODO: this variable is not really needed
        add_default_definition(cmake_extra_defines, "onnxruntime_CUDA_HOME", cuda_home)
        add_default_definition(cmake_extra_defines, "onnxruntime_CUDNN_HOME", cudnn_home)

    if is_windows():
        if args.enable_msvc_static_runtime:
            add_default_definition(
                cmake_extra_defines, "CMAKE_MSVC_RUNTIME_LIBRARY", "MultiThreaded$<$<CONFIG:Debug>:Debug>"
            )
            add_default_definition(cmake_extra_defines, "ONNX_USE_MSVC_STATIC_RUNTIME", "ON")
            add_default_definition(cmake_extra_defines, "protobuf_MSVC_STATIC_RUNTIME", "ON")
            add_default_definition(cmake_extra_defines, "gtest_force_shared_crt", "OFF")
        else:
            # CMAKE_MSVC_RUNTIME_LIBRARY is default to MultiThreaded$<$<CONFIG:Debug>:Debug>DLL
            add_default_definition(cmake_extra_defines, "ONNX_USE_MSVC_STATIC_RUNTIME", "OFF")
            add_default_definition(cmake_extra_defines, "protobuf_MSVC_STATIC_RUNTIME", "OFF")
            add_default_definition(cmake_extra_defines, "gtest_force_shared_crt", "ON")

    if acl_home and os.path.exists(acl_home):
        cmake_args += ["-Donnxruntime_ACL_HOME=" + acl_home]

    if acl_libs and os.path.exists(acl_libs):
        cmake_args += ["-Donnxruntime_ACL_LIBS=" + acl_libs]

    if armnn_home and os.path.exists(armnn_home):
        cmake_args += ["-Donnxruntime_ARMNN_HOME=" + armnn_home]

    if armnn_libs and os.path.exists(armnn_libs):
        cmake_args += ["-Donnxruntime_ARMNN_LIBS=" + armnn_libs]

    if mpi_home and os.path.exists(mpi_home):
        if args.use_mpi:
            cmake_args += ["-Donnxruntime_MPI_HOME=" + mpi_home]
        else:
            log.warning(
                "mpi_home is supplied but use_mpi is set to false."
                " Build will continue without linking MPI libraries."
            )

    if nccl_home and os.path.exists(nccl_home):
        cmake_args += ["-Donnxruntime_NCCL_HOME=" + nccl_home]

    if args.winml_root_namespace_override:
        cmake_args += ["-Donnxruntime_WINML_NAMESPACE_OVERRIDE=" + args.winml_root_namespace_override]
    if args.use_openvino:
        cmake_args += [
            "-Donnxruntime_USE_OPENVINO=ON",
            "-Donnxruntime_USE_OPENVINO_MYRIAD=" + ("ON" if args.use_openvino == "MYRIAD_FP16" else "OFF"),
            "-Donnxruntime_USE_OPENVINO_GPU_FP32=" + ("ON" if args.use_openvino == "GPU_FP32" else "OFF"),
            "-Donnxruntime_USE_OPENVINO_GPU_FP16=" + ("ON" if args.use_openvino == "GPU_FP16" else "OFF"),
            "-Donnxruntime_USE_OPENVINO_CPU_FP32=" + ("ON" if args.use_openvino == "CPU_FP32" else "OFF"),
            "-Donnxruntime_USE_OPENVINO_VAD_M=" + ("ON" if args.use_openvino == "VAD-M_FP16" else "OFF"),
            "-Donnxruntime_USE_OPENVINO_VAD_F=" + ("ON" if args.use_openvino == "VAD-F_FP32" else "OFF"),
            "-Donnxruntime_USE_OPENVINO_MYRIAD_NP="
            + ("ON" if args.use_openvino == "MYRIAD_FP16_NO_PARTITION" else "OFF"),
            "-Donnxruntime_USE_OPENVINO_GPU_FP32_NP="
            + ("ON" if args.use_openvino == "GPU_FP32_NO_PARTITION" else "OFF"),
            "-Donnxruntime_USE_OPENVINO_GPU_FP16_NP="
            + ("ON" if args.use_openvino == "GPU_FP16_NO_PARTITION" else "OFF"),
            "-Donnxruntime_USE_OPENVINO_CPU_FP32_NP="
            + ("ON" if args.use_openvino == "CPU_FP32_NO_PARTITION" else "OFF"),
            "-Donnxruntime_USE_OPENVINO_VAD_M_NP="
            + ("ON" if args.use_openvino == "VAD-M_FP16_NO_PARTITION" else "OFF"),
            "-Donnxruntime_USE_OPENVINO_VAD_F_NP="
            + ("ON" if args.use_openvino == "VAD-F_FP32_NO_PARTITION" else "OFF"),
            "-Donnxruntime_USE_OPENVINO_HETERO=" + ("ON" if args.use_openvino.startswith("HETERO") else "OFF"),
            "-Donnxruntime_USE_OPENVINO_DEVICE=" + (args.use_openvino),
            "-Donnxruntime_USE_OPENVINO_MULTI=" + ("ON" if args.use_openvino.startswith("MULTI") else "OFF"),
            "-Donnxruntime_USE_OPENVINO_AUTO=" + ("ON" if args.use_openvino.startswith("AUTO") else "OFF"),
        ]

    # TensorRT and OpenVINO providers currently only support
    # full_protobuf option.
    if args.use_full_protobuf or args.use_tensorrt or args.use_openvino or args.use_vitisai or args.gen_doc:
        cmake_args += ["-Donnxruntime_USE_FULL_PROTOBUF=ON", "-DProtobuf_USE_STATIC_LIBS=ON"]

    if (args.use_nuphar or args.use_tvm) and args.llvm_path is not None:
        cmake_args += ["-DLLVM_DIR=%s" % args.llvm_path]

    if args.use_cuda and not is_windows():
        nvml_stub_path = cuda_home + "/lib64/stubs"
        cmake_args += ["-DCUDA_CUDA_LIBRARY=" + nvml_stub_path]

    if args.use_preinstalled_eigen:
        cmake_args += ["-Donnxruntime_USE_PREINSTALLED_EIGEN=ON", "-Deigen_SOURCE_PATH=" + args.eigen_path]

    if args.nnapi_min_api:
        cmake_args += ["-Donnxruntime_NNAPI_MIN_API=" + str(args.nnapi_min_api)]

    if args.android:
        if not args.android_ndk_path:
            raise BuildError("android_ndk_path required to build for Android")
        if not args.android_sdk_path:
            raise BuildError("android_sdk_path required to build for Android")
        cmake_args += [
            "-DCMAKE_TOOLCHAIN_FILE="
            + os.path.join(args.android_ndk_path, "build", "cmake", "android.toolchain.cmake"),
            "-DANDROID_PLATFORM=android-" + str(args.android_api),
            "-DANDROID_ABI=" + str(args.android_abi),
            "-DANDROID_MIN_SDK=" + str(args.android_api),
        ]

        if args.android_cpp_shared:
            cmake_args += ["-DANDROID_STL=c++_shared"]

    if args.dml_path:
        cmake_args += [
            "-Donnxruntime_USE_CUSTOM_DIRECTML=ON",
            "-Ddml_INCLUDE_DIR=" + os.path.join(args.dml_path, "include"),
            "-Ddml_LIB_DIR=" + os.path.join(args.dml_path, "lib"),
        ]

    if args.dml_external_project:
        cmake_args += [
            "-Donnxruntime_USE_CUSTOM_DIRECTML=ON",
            "-Ddml_EXTERNAL_PROJECT=ON",
        ]

    if args.use_gdk:
        cmake_args += [
            "-DCMAKE_TOOLCHAIN_FILE=" + os.path.join(source_dir, "cmake", "gdk_toolchain.cmake"),
            "-DGDK_EDITION=" + args.gdk_edition,
            "-DGDK_PLATFORM=" + args.gdk_platform,
            "-Donnxruntime_BUILD_UNIT_TESTS=OFF",  # gtest doesn't build for GDK
        ]
        if args.use_dml and not (args.dml_path or args.dml_external_project):
            raise BuildError("You must set dml_path or dml_external_project when building with the GDK.")

    if is_macOS() and not args.android:
        cmake_args += ["-DCMAKE_OSX_ARCHITECTURES=" + args.osx_arch]
        if args.use_xcode:
            cmake_ver = LooseVersion(subprocess.check_output(["cmake", "--version"]).decode("utf-8").split()[2])
            xcode_ver = LooseVersion(
                subprocess.check_output(["xcrun", "xcodebuild", "-version"]).decode("utf-8").split()[1]
            )
            # Requires Cmake 3.21.1+ for XCode 13+
            # The legacy build system is not longer supported on XCode 13+
            if xcode_ver >= LooseVersion("13") and cmake_ver < LooseVersion("3.21.1"):
                raise BuildError("CMake 3.21.1+ required to use XCode 13+")
            # Use legacy build system for old CMake [3.19, 3.21.1) which uses new build system by default
            # CMake 3.18- use the legacy build system by default
            if cmake_ver >= LooseVersion("3.19.0") and cmake_ver < LooseVersion("3.21.1"):
                cmake_args += ["-T", "buildsystem=1"]
        if args.apple_deploy_target:
            cmake_args += ["-DCMAKE_OSX_DEPLOYMENT_TARGET=" + args.apple_deploy_target]
        # Code sign the binaries, if the code signing development identity and/or team id are provided
        if args.xcode_code_signing_identity:
            cmake_args += ["-DCMAKE_XCODE_ATTRIBUTE_CODE_SIGN_IDENTITY=" + args.xcode_code_signing_identity]
        if args.xcode_code_signing_team_id:
            cmake_args += ["-DCMAKE_XCODE_ATTRIBUTE_DEVELOPMENT_TEAM=" + args.xcode_code_signing_team_id]

    if args.use_coreml:
        cmake_args += ["-Donnxruntime_USE_COREML=ON"]

    if args.ios:
        needed_args = [
            args.use_xcode,
            args.ios_sysroot,
            args.apple_deploy_target,
        ]
        arg_names = [
            "--use_xcode            " + "<need use xcode to cross build iOS on MacOS>",
            "--ios_sysroot          " + "<the location or name of the macOS platform SDK>",
            "--apple_deploy_target  " + "<the minimum version of the target platform>",
        ]
        if not all(needed_args):
            raise BuildError(
                "iOS build on MacOS canceled due to missing arguments: "
                + ", ".join(val for val, cond in zip(arg_names, needed_args) if not cond)
            )
        cmake_args += [
            "-DCMAKE_SYSTEM_NAME=iOS",
            "-Donnxruntime_BUILD_SHARED_LIB=ON",
            "-DCMAKE_OSX_SYSROOT=" + args.ios_sysroot,
            "-DCMAKE_OSX_DEPLOYMENT_TARGET=" + args.apple_deploy_target,
            # we do not need protoc binary for ios cross build
            "-Dprotobuf_BUILD_PROTOC_BINARIES=OFF",
            "-DCMAKE_TOOLCHAIN_FILE="
            + (args.ios_toolchain_file if args.ios_toolchain_file else "../cmake/onnxruntime_ios.toolchain.cmake"),
        ]

    if args.build_wasm:
        emsdk_dir = os.path.join(cmake_dir, "external", "emsdk")
        emscripten_cmake_toolchain_file = os.path.join(
            emsdk_dir, "upstream", "emscripten", "cmake", "Modules", "Platform", "Emscripten.cmake"
        )
        cmake_args += ["-DCMAKE_TOOLCHAIN_FILE=" + emscripten_cmake_toolchain_file]
        if args.disable_wasm_exception_catching:
            # WebAssembly unittest requires exception catching to work. If this feature is disabled, we do not build
            # unit test.
            cmake_args += [
                "-Donnxruntime_BUILD_UNIT_TESTS=OFF",
            ]

        # add default emscripten settings
        emscripten_settings = normalize_arg_list(args.emscripten_settings)

        # set -s MALLOC
        if args.wasm_malloc is not None:
            add_default_definition(emscripten_settings, "MALLOC", args.wasm_malloc)
        add_default_definition(emscripten_settings, "MALLOC", "dlmalloc")

        if emscripten_settings:
            cmake_args += [f"-Donnxruntime_EMSCRIPTEN_SETTINGS={';'.join(emscripten_settings)}"]

    # Append onnxruntime-extensions cmake options
    if args.use_extensions:
        cmake_args += ["-Donnxruntime_USE_EXTENSIONS=ON"]

        # default path of onnxruntime-extensions, using git submodule
        onnxruntime_extensions_path = os.path.join(cmake_dir, "external", "onnxruntime-extensions")

        if args.extensions_overridden_path and os.path.exists(args.extensions_overridden_path):
            # use absolute path here because onnxruntime-extensions is outside onnxruntime
            onnxruntime_extensions_path = os.path.abspath(args.extensions_overridden_path)

        cmake_args += ["-Donnxruntime_EXTENSIONS_PATH=" + onnxruntime_extensions_path]
        print("[onnxruntime-extensions] onnxruntime_extensions_path: ", onnxruntime_extensions_path)

        if is_reduced_ops_build(args):
            operators_config_file = os.path.abspath(args.include_ops_by_config)
            cmake_tool_dir = os.path.join(onnxruntime_extensions_path, "tools")

            # generate _selectedoplist.cmake by operators config file
            run_subprocess([sys.executable, "gen_selectedops.py", operators_config_file], cwd=cmake_tool_dir)

    if path_to_protoc_exe:
        cmake_args += ["-DONNX_CUSTOM_PROTOC_EXECUTABLE=%s" % path_to_protoc_exe]

    if args.fuzz_testing:
        if not (
            args.build_shared_lib
            and is_windows()
            and args.cmake_generator == "Visual Studio 16 2019"
            and args.use_full_protobuf
        ):
            raise BuildError("Fuzz test has only be tested with build shared libs option using MSVC on windows")
        cmake_args += [
            "-Donnxruntime_BUILD_UNIT_TESTS=ON",
            "-Donnxruntime_FUZZ_TEST=ON",
            "-Donnxruntime_USE_FULL_PROTOBUF=ON",
        ]

    if args.gen_doc:
        add_default_definition(cmake_extra_defines, "onnxruntime_PYBIND_EXPORT_OPSCHEMA", "ON")
    else:
        add_default_definition(cmake_extra_defines, "onnxruntime_PYBIND_EXPORT_OPSCHEMA", "OFF")

    if args.build_eager_mode:
        import torch

        cmake_args += ["-Donnxruntime_PREBUILT_PYTORCH_PATH=%s" % os.path.dirname(torch.__file__)]
        cmake_args += ["-D_GLIBCXX_USE_CXX11_ABI=" + str(int(torch._C._GLIBCXX_USE_CXX11_ABI))]

    cmake_args += ["-D{}".format(define) for define in cmake_extra_defines]

    cmake_args += cmake_extra_args

    # ADO pipelines will store the pipeline build number
    # (e.g. 191101-2300.1.master) and source version in environment
    # variables. If present, use these values to define the
    # WinML/ORT DLL versions.
    build_number = os.getenv("Build_BuildNumber")
    source_version = os.getenv("Build_SourceVersion")
    if build_number and source_version:
        build_matches = re.fullmatch(r"(\d\d)(\d\d)(\d\d)(\d\d)\.(\d+)", build_number)
        if build_matches:
            YY = build_matches.group(2)
            MM = build_matches.group(3)
            DD = build_matches.group(4)

            # Get ORT major and minor number
            with open(os.path.join(source_dir, "VERSION_NUMBER")) as f:
                first_line = f.readline()
                ort_version_matches = re.match(r"(\d+).(\d+)", first_line)
                if not ort_version_matches:
                    raise BuildError("Couldn't read version from VERSION_FILE")
                ort_major = ort_version_matches.group(1)
                ort_minor = ort_version_matches.group(2)
                # Example (BuildNumber: 191101-2300.1.master,
                # SourceVersion: 0bce7ae6755c792eda558e5d27ded701707dc404)
                # MajorPart = 1
                # MinorPart = 0
                # BuildPart = 1911
                # PrivatePart = 123
                # String = 191101-2300.1.master.0bce7ae
                cmake_args += [
                    "-DVERSION_MAJOR_PART={}".format(ort_major),
                    "-DVERSION_MINOR_PART={}".format(ort_minor),
                    "-DVERSION_BUILD_PART={}".format(YY),
                    "-DVERSION_PRIVATE_PART={}{}".format(MM, DD),
                    "-DVERSION_STRING={}.{}.{}.{}".format(ort_major, ort_minor, build_number, source_version[0:7]),
                ]

    for config in configs:
        config_build_dir = get_config_build_dir(build_dir, config)
        os.makedirs(config_build_dir, exist_ok=True)
        if args.use_nuphar or args.use_tvm:
            os.environ["PATH"] = (
                os.path.join(config_build_dir, "_deps", "tvm-build")
                + os.pathsep
                + os.path.join(config_build_dir, "_deps", "tvm-src")
                + os.pathsep
                + os.path.dirname(sys.executable)
                + os.pathsep
                + os.environ["PATH"]
            )

        run_subprocess(
            cmake_args
            + [
                "-Donnxruntime_ENABLE_MEMLEAK_CHECKER="
                + (
                    "ON"
                    if config.lower() == "debug"
                    and not (args.use_nuphar or args.use_tvm)
                    and not args.use_openvino
                    and not args.use_gdk
                    and not args.enable_msvc_static_runtime
                    and not args.disable_memleak_checker
                    else "OFF"
                ),
                "-DCMAKE_BUILD_TYPE={}".format(config),
            ],
            cwd=config_build_dir,
        )


def clean_targets(cmake_path, build_dir, configs):
    for config in configs:
        log.info("Cleaning targets for %s configuration", config)
        build_dir2 = get_config_build_dir(build_dir, config)
        cmd_args = [cmake_path, "--build", build_dir2, "--config", config, "--target", "clean"]

        run_subprocess(cmd_args)


def build_targets(args, cmake_path, build_dir, configs, num_parallel_jobs, target=None):
    for config in configs:
        log.info("Building targets for %s configuration", config)
        build_dir2 = get_config_build_dir(build_dir, config)
        cmd_args = [cmake_path, "--build", build_dir2, "--config", config]
        if target:
            cmd_args.extend(["--target", target])

        build_tool_args = []
        if num_parallel_jobs != 1:
            if is_windows() and args.cmake_generator != "Ninja" and not args.build_wasm:
                build_tool_args += [
                    "/maxcpucount:{}".format(num_parallel_jobs),
                    # if nodeReuse is true, msbuild processes will stay around for a bit after the build completes
                    "/nodeReuse:False",
                ]
            elif is_macOS() and args.use_xcode:
                # CMake will generate correct build tool args for Xcode
                cmd_args += ["--parallel", str(num_parallel_jobs)]
            else:
                build_tool_args += ["-j{}".format(num_parallel_jobs)]

        if build_tool_args:
            cmd_args += ["--"]
            cmd_args += build_tool_args

        env = {}
        if args.android:
            env["ANDROID_SDK_ROOT"] = args.android_sdk_path
            env["ANDROID_NDK_HOME"] = args.android_ndk_path

        run_subprocess(cmd_args, env=env)


def add_dir_if_exists(directory, dir_list):
    if os.path.isdir(directory):
        dir_list.append(directory)


def setup_cuda_vars(args):
    cuda_home = ""
    cudnn_home = ""

    if args.use_cuda:
        cuda_home = args.cuda_home if args.cuda_home else os.getenv("CUDA_HOME")
        cudnn_home = args.cudnn_home if args.cudnn_home else os.getenv("CUDNN_HOME")

        cuda_home_valid = cuda_home is not None and os.path.exists(cuda_home)
        cudnn_home_valid = cudnn_home is not None and os.path.exists(cudnn_home)

        if not cuda_home_valid or not cudnn_home_valid:
            raise BuildError(
                "cuda_home and cudnn_home paths must be specified and valid.",
                "cuda_home='{}' valid={}. cudnn_home='{}' valid={}".format(
                    cuda_home, cuda_home_valid, cudnn_home, cudnn_home_valid
                ),
            )

    return cuda_home, cudnn_home


def setup_tensorrt_vars(args):
    tensorrt_home = ""
    if args.use_tensorrt:
        tensorrt_home = args.tensorrt_home if args.tensorrt_home else os.getenv("TENSORRT_HOME")
        tensorrt_home_valid = tensorrt_home is not None and os.path.exists(tensorrt_home)
        if not tensorrt_home_valid:
            raise BuildError(
                "tensorrt_home paths must be specified and valid.",
                "tensorrt_home='{}' valid={}.".format(tensorrt_home, tensorrt_home_valid),
            )

        # Set maximum workspace size in byte for
        # TensorRT (1GB = 1073741824 bytes).
        os.environ["ORT_TENSORRT_MAX_WORKSPACE_SIZE"] = "1073741824"

        # Set maximum number of iterations to detect unsupported nodes
        # and partition the models for TensorRT.
        os.environ["ORT_TENSORRT_MAX_PARTITION_ITERATIONS"] = "1000"

        # Set minimum subgraph node size in graph partitioning
        # for TensorRT.
        os.environ["ORT_TENSORRT_MIN_SUBGRAPH_SIZE"] = "1"

        # Set FP16 flag
        os.environ["ORT_TENSORRT_FP16_ENABLE"] = "0"

    return tensorrt_home


def setup_migraphx_vars(args):

    migraphx_home = None

    if args.use_migraphx:
        print("migraphx_home = {}".format(args.migraphx_home))
        migraphx_home = args.migraphx_home or os.getenv("MIGRAPHX_HOME") or None

        migraphx_home_not_valid = migraphx_home and not os.path.exists(migraphx_home)

        if migraphx_home_not_valid:
            raise BuildError(
                "migraphx_home paths must be specified and valid.",
                "migraphx_home='{}' valid={}.".format(migraphx_home, migraphx_home_not_valid),
            )
    return migraphx_home or ""


def setup_dml_build(args, cmake_path, build_dir, configs):
    if not args.use_dml:
        return

    if args.dml_path:
        for expected_file in ["bin/DirectML.dll", "lib/DirectML.lib", "include/DirectML.h"]:
            file_path = os.path.join(args.dml_path, expected_file)
            if not os.path.exists(file_path):
<<<<<<< HEAD
                raise BuildError("dml_path is invalid.",
                                 "dml_path='{}' expected_file='{}'."
                                 .format(args.dml_path, file_path))
    elif not args.dml_external_project:
=======
                raise BuildError(
                    "dml_path is invalid.", "dml_path='{}' expected_file='{}'.".format(args.dml_path, file_path)
                )
    else:
>>>>>>> 0ac2e6e5
        for config in configs:
            # Run the RESTORE_PACKAGES target to perform the initial
            # NuGet setup.
            cmd_args = [
                cmake_path,
                "--build",
                get_config_build_dir(build_dir, config),
                "--config",
                config,
                "--target",
                "RESTORE_PACKAGES",
            ]
            run_subprocess(cmd_args)


def setup_rocm_build(args, configs):

    rocm_home = None

    if args.use_rocm:
        print("rocm_home = {}".format(args.rocm_home))
        rocm_home = args.rocm_home or None

        rocm_home_not_valid = rocm_home and not os.path.exists(rocm_home)

        if rocm_home_not_valid:
            raise BuildError(
                "rocm_home paths must be specified and valid.",
                "rocm_home='{}' valid={}.".format(rocm_home, rocm_home_not_valid),
            )

        for config in configs:
            amd_hipify(get_config_build_dir(args.build_dir, config))
    return rocm_home or ""


def run_android_tests(args, source_dir, build_dir, config, cwd):
    sdk_tool_paths = android.get_sdk_tool_paths(args.android_sdk_path)
    device_dir = "/data/local/tmp"

    def adb_push(src, dest, **kwargs):
        return run_subprocess([sdk_tool_paths.adb, "push", src, dest], **kwargs)

    def adb_shell(*args, **kwargs):
        return run_subprocess([sdk_tool_paths.adb, "shell", *args], **kwargs)

    def adb_install(*args, **kwargs):
        return run_subprocess([sdk_tool_paths.adb, "install", *args], **kwargs)

    def run_adb_shell(cmd):
        # GCOV_PREFIX_STRIP specifies the depth of the directory hierarchy to strip and
        # GCOV_PREFIX specifies the root directory
        # for creating the runtime code coverage files.
        if args.code_coverage:
            adb_shell(
                "cd {0} && GCOV_PREFIX={0} GCOV_PREFIX_STRIP={1} {2}".format(device_dir, cwd.count(os.sep) + 1, cmd)
            )
        else:
            adb_shell("cd {} && {}".format(device_dir, cmd))

    if args.android_abi == "x86_64":
        with contextlib.ExitStack() as context_stack:
            if args.android_run_emulator:
                avd_name = "ort_android"
                system_image = "system-images;android-{};google_apis;{}".format(args.android_api, args.android_abi)

                android.create_virtual_device(sdk_tool_paths, system_image, avd_name)
                emulator_proc = context_stack.enter_context(
                    android.start_emulator(
                        sdk_tool_paths=sdk_tool_paths,
                        avd_name=avd_name,
                        extra_args=["-partition-size", "2047", "-wipe-data"],
                    )
                )
                context_stack.callback(android.stop_emulator, emulator_proc)

            adb_push("testdata", device_dir, cwd=cwd)
            adb_push(
                os.path.join(source_dir, "cmake", "external", "onnx", "onnx", "backend", "test"), device_dir, cwd=cwd
            )
            adb_push("onnxruntime_test_all", device_dir, cwd=cwd)
            adb_shell("chmod +x {}/onnxruntime_test_all".format(device_dir))
            adb_push("onnx_test_runner", device_dir, cwd=cwd)
            adb_shell("chmod +x {}/onnx_test_runner".format(device_dir))
            run_adb_shell("{0}/onnxruntime_test_all".format(device_dir))

            if args.build_java:
                gradle_executable = "gradle"
                # use the gradle wrapper if it exists, the gradlew should be setup under <repo root>/java
                gradlew_path = os.path.join(source_dir, "java", "gradlew.bat" if is_windows() else "gradlew")
                if os.path.exists(gradlew_path):
                    gradle_executable = gradlew_path
                android_test_path = os.path.join(cwd, "java", "androidtest", "android")
                run_subprocess(
                    [
                        gradle_executable,
                        "--no-daemon",
                        "-DminSdkVer={}".format(args.android_api),
                        "clean",
                        "connectedDebugAndroidTest",
                    ],
                    cwd=android_test_path,
                )

            if args.use_nnapi:
                adb_shell("cd {0} && {0}/onnx_test_runner -e nnapi {0}/test".format(device_dir))
            else:
                adb_shell("cd {0} && {0}/onnx_test_runner {0}/test".format(device_dir))
            # run shared_lib_test if necessary
            if args.build_shared_lib:
                adb_push("libonnxruntime.so", device_dir, cwd=cwd)
                adb_push("onnxruntime_shared_lib_test", device_dir, cwd=cwd)
                adb_shell("chmod +x {}/onnxruntime_shared_lib_test".format(device_dir))
                run_adb_shell("LD_LIBRARY_PATH=$LD_LIBRARY_PATH:{0} {0}/onnxruntime_shared_lib_test".format(device_dir))


def run_ios_tests(args, source_dir, config, cwd):
    run_subprocess(
        [
            "xcodebuild",
            "test-without-building",
            "-project",
            "./onnxruntime.xcodeproj",
            "-configuration",
            config,
            "-scheme",
            "onnxruntime_test_all_xc",
            "-destination",
            "platform=iOS Simulator,OS=latest,name=iPhone SE (2nd generation)",
        ],
        cwd=cwd,
    )

    run_subprocess(
        [
            "xcodebuild",
            "test-without-building",
            "-project",
            "./onnxruntime.xcodeproj",
            "-configuration",
            config,
            "-scheme",
            "onnxruntime_shared_lib_test_xc",
            "-destination",
            "platform=iOS Simulator,OS=latest,name=iPhone SE (2nd generation)",
        ],
        cwd=cwd,
    )

    if args.build_apple_framework:
        package_test_py = os.path.join(source_dir, "tools", "ci_build", "github", "apple", "test_ios_packages.py")
        framework_info_file = os.path.join(cwd, "framework_info.json")
        dynamic_framework_dir = os.path.join(cwd, config + "-" + args.ios_sysroot)
        static_framework_dir = os.path.join(cwd, config + "-" + args.ios_sysroot, "static_framework")
        # test dynamic framework
        run_subprocess(
            [
                sys.executable,
                package_test_py,
                "--c_framework_dir",
                dynamic_framework_dir,
                "--framework_info_file",
                framework_info_file,
            ],
            cwd=cwd,
        )
        # test static framework
        run_subprocess(
            [
                sys.executable,
                package_test_py,
                "--c_framework_dir",
                static_framework_dir,
                "--framework_info_file",
                framework_info_file,
            ],
            cwd=cwd,
        )


def run_orttraining_test_orttrainer_frontend_separately(cwd):
    class TestNameCollecterPlugin:
        def __init__(self):
            self.collected = set()

        def pytest_collection_modifyitems(self, items):
            for item in items:
                print("item.name: ", item.name)
                test_name = item.name
                start = test_name.find("[")
                if start > 0:
                    test_name = test_name[:start]
                self.collected.add(test_name)

    import pytest

    plugin = TestNameCollecterPlugin()
    test_script_filename = os.path.join(cwd, "orttraining_test_orttrainer_frontend.py")
    pytest.main(["--collect-only", test_script_filename], plugins=[plugin])

    for test_name in plugin.collected:
        run_subprocess(
            [sys.executable, "-m", "pytest", "orttraining_test_orttrainer_frontend.py", "-v", "-k", test_name], cwd=cwd
        )


def run_training_python_frontend_tests(cwd):
    # have to disable due to (with torchvision==0.9.1+cu102 which is required by ortmodule):
    # Downloading http://yann.lecun.com/exdb/mnist/
    # https://ossci-datasets.s3.amazonaws.com/mnist/train-images-idx3-ubyte.gz
    # Failed to download (trying next):
    # HTTP Error 404: Not Found
    # run_subprocess([sys.executable, 'onnxruntime_test_ort_trainer.py'], cwd=cwd)

    run_subprocess([sys.executable, "onnxruntime_test_training_unit_tests.py"], cwd=cwd)
    run_subprocess(
        [
            sys.executable,
            "orttraining_test_transformers.py",
            "BertModelTest.test_for_pretraining_full_precision_list_input",
        ],
        cwd=cwd,
    )
    run_subprocess(
        [
            sys.executable,
            "orttraining_test_transformers.py",
            "BertModelTest.test_for_pretraining_full_precision_dict_input",
        ],
        cwd=cwd,
    )
    run_subprocess(
        [
            sys.executable,
            "orttraining_test_transformers.py",
            "BertModelTest.test_for_pretraining_full_precision_list_and_dict_input",
        ],
        cwd=cwd,
    )

    # TODO: use run_orttraining_test_orttrainer_frontend_separately to work around a sporadic segfault.
    # shall revert to run_subprocess call once the segfault issue is resolved.
    run_orttraining_test_orttrainer_frontend_separately(cwd)
    # run_subprocess([sys.executable, '-m', 'pytest', '-sv', 'orttraining_test_orttrainer_frontend.py'], cwd=cwd)

    run_subprocess([sys.executable, "-m", "pytest", "-sv", "orttraining_test_orttrainer_bert_toy_onnx.py"], cwd=cwd)

    run_subprocess([sys.executable, "-m", "pytest", "-sv", "orttraining_test_checkpoint_storage.py"], cwd=cwd)

    run_subprocess(
        [sys.executable, "-m", "pytest", "-sv", "orttraining_test_orttrainer_checkpoint_functions.py"], cwd=cwd
    )
    # Not technically training related, but it needs torch to be installed.
    run_subprocess([sys.executable, "-m", "pytest", "-sv", "test_pytorch_export_contrib_ops.py"], cwd=cwd)


def run_training_python_frontend_e2e_tests(cwd):
    # frontend tests are to be added here:
    log.info("Running python frontend e2e tests.")

    run_subprocess(
        [sys.executable, "orttraining_run_frontend_batch_size_test.py", "-v"],
        cwd=cwd,
        env={"CUDA_VISIBLE_DEVICES": "0"},
    )

    import torch

    ngpus = torch.cuda.device_count()
    if ngpus > 1:
        bert_pretrain_script = "orttraining_run_bert_pretrain.py"
        # TODO: this test will be replaced with convergence test ported from backend
        log.debug(
            "RUN: mpirun -n {} "
            "-x"
            "NCCL_DEBUG=INFO"
            " {} {} {}".format(
                ngpus, sys.executable, bert_pretrain_script, "ORTBertPretrainTest.test_pretrain_convergence"
            )
        )
        run_subprocess(
            [
                "mpirun",
                "-n",
                str(ngpus),
                "-x",
                "NCCL_DEBUG=INFO",
                sys.executable,
                bert_pretrain_script,
                "ORTBertPretrainTest.test_pretrain_convergence",
            ],
            cwd=cwd,
        )

        log.debug("RUN: mpirun -n {} {} orttraining_run_glue.py".format(ngpus, sys.executable))
        run_subprocess(
            ["mpirun", "-n", str(ngpus), "-x", "NCCL_DEBUG=INFO", sys.executable, "orttraining_run_glue.py"], cwd=cwd
        )

    # with orttraining_run_glue.py.
    # 1. we like to force to use single GPU (with CUDA_VISIBLE_DEVICES)
    #   for fine-tune tests.
    # 2. need to run test separately (not to mix between fp16
    #   and full precision runs. this need to be investigated).
    run_subprocess(
        [sys.executable, "orttraining_run_glue.py", "ORTGlueTest.test_bert_with_mrpc", "-v"],
        cwd=cwd,
        env={"CUDA_VISIBLE_DEVICES": "0"},
    )

    run_subprocess(
        [sys.executable, "orttraining_run_glue.py", "ORTGlueTest.test_bert_fp16_with_mrpc", "-v"],
        cwd=cwd,
        env={"CUDA_VISIBLE_DEVICES": "0"},
    )

    run_subprocess(
        [sys.executable, "orttraining_run_glue.py", "ORTGlueTest.test_roberta_with_mrpc", "-v"],
        cwd=cwd,
        env={"CUDA_VISIBLE_DEVICES": "0"},
    )

    run_subprocess(
        [sys.executable, "orttraining_run_glue.py", "ORTGlueTest.test_roberta_fp16_with_mrpc", "-v"],
        cwd=cwd,
        env={"CUDA_VISIBLE_DEVICES": "0"},
    )

    run_subprocess(
        [sys.executable, "orttraining_run_multiple_choice.py", "ORTMultipleChoiceTest.test_bert_fp16_with_swag", "-v"],
        cwd=cwd,
        env={"CUDA_VISIBLE_DEVICES": "0"},
    )

    run_subprocess([sys.executable, "onnxruntime_test_ort_trainer_with_mixed_precision.py"], cwd=cwd)

    run_subprocess(
        [sys.executable, "orttraining_test_transformers.py", "BertModelTest.test_for_pretraining_mixed_precision"],
        cwd=cwd,
    )


def run_onnxruntime_tests(args, source_dir, ctest_path, build_dir, configs):
    for config in configs:
        log.info("Running tests for %s configuration", config)
        cwd = get_config_build_dir(build_dir, config)
        cwd = os.path.abspath(cwd)

        if args.android:
            run_android_tests(args, source_dir, build_dir, config, cwd)
            continue
        elif args.ios:
            run_ios_tests(args, source_dir, config, cwd)
            continue
        dll_path_list = []
        if args.use_nuphar:
            dll_path_list.append(os.path.join(build_dir, "_deps", "tvm-build"))
        if args.use_tensorrt:
            dll_path_list.append(os.path.join(args.tensorrt_home, "lib"))
        # Adding the torch lib path for loading DLLs for onnxruntime in eager mode
        # This works for Python 3.7 and below, and doesn't work for Python 3.8+
        # User will need to import torch before onnxruntime and it will work for all versions
        if args.build_eager_mode and is_windows():
            import torch

            dll_path_list.append(os.path.join(os.path.dirname(torch.__file__), "lib"))

        dll_path = None
        if len(dll_path_list) > 0:
            dll_path = os.pathsep.join(dll_path_list)

        if not ctest_path:
            if is_windows():
                # Get the "Google Test Adapter" for vstest.
                if not os.path.exists(os.path.join(cwd, "googletestadapter.0.17.1")):
                    run_subprocess(
                        [
                            "nuget.exe",
                            "restore",
                            os.path.join(source_dir, "packages.config"),
                            "-ConfigFile",
                            os.path.join(source_dir, "NuGet.config"),
                            "-PackagesDirectory",
                            cwd,
                        ]
                    )
                cwd2 = os.path.join(cwd, config)
                executables = ["onnxruntime_test_all.exe", "onnxruntime_mlas_test.exe"]
                if args.build_shared_lib:
                    executables.append("onnxruntime_shared_lib_test.exe")
                    executables.append("onnxruntime_global_thread_pools_test.exe")
                    executables.append("onnxruntime_api_tests_without_env.exe")
                run_subprocess(
                    [
                        "vstest.console.exe",
                        "--parallel",
                        "--TestAdapterPath:..\\googletestadapter.0.17.1\\build\\_common",  # noqa
                        "/Logger:trx",
                        "/Enablecodecoverage",
                        "/Platform:x64",
                        "/Settings:%s" % os.path.join(source_dir, "cmake\\codeconv.runsettings"),
                    ]
                    + executables,
                    cwd=cwd2,
                    dll_path=dll_path,
                )
            else:
                executables = ["onnxruntime_test_all", "onnxruntime_mlas_test"]
                if args.build_shared_lib:
                    executables.append("onnxruntime_shared_lib_test")
                    executables.append("onnxruntime_global_thread_pools_test")
                    executables.append("onnxruntime_api_tests_without_env")
                for exe in executables:
                    run_subprocess([os.path.join(cwd, exe)], cwd=cwd, dll_path=dll_path)

        else:
            ctest_cmd = [ctest_path, "--build-config", config, "--verbose", "--timeout", "7200"]
            run_subprocess(ctest_cmd, cwd=cwd, dll_path=dll_path)

        if args.enable_pybind:
            # Disable python tests for TensorRT because many tests are
            # not supported yet.
            if args.use_tensorrt:
                return

            python_path = None
            if args.use_tvm:
                python_path = os.path.join(build_dir, config, "_deps", "tvm-src", "python")

            # Disable python tests in a reduced build as we don't know which ops have been included and which
            # models can run.
            if is_reduced_ops_build(args) or args.minimal_build is not None:
                return

            if is_windows():
                cwd = os.path.join(cwd, config)

            run_subprocess(
                [sys.executable, "onnxruntime_test_python.py"], cwd=cwd, dll_path=dll_path, python_path=python_path
            )

            if not args.disable_contrib_ops:
                run_subprocess([sys.executable, "onnxruntime_test_python_sparse_matmul.py"], cwd=cwd, dll_path=dll_path)

            if args.enable_symbolic_shape_infer_tests:
                run_subprocess(
                    [sys.executable, "onnxruntime_test_python_symbolic_shape_infer.py"], cwd=cwd, dll_path=dll_path
                )

            # For CUDA enabled builds test IOBinding feature
            if args.use_cuda:
                # We need to have Torch installed to test the IOBinding feature
                # which currently uses Torch's allocator to allocate GPU memory for testing
                log.info("Testing IOBinding feature")
                run_subprocess([sys.executable, "onnxruntime_test_python_iobinding.py"], cwd=cwd, dll_path=dll_path)

                log.info("Testing CUDA Graph feature")
                run_subprocess([sys.executable, "onnxruntime_test_python_cudagraph.py"], cwd=cwd, dll_path=dll_path)

            if not args.disable_ml_ops:
                run_subprocess([sys.executable, "onnxruntime_test_python_mlops.py"], cwd=cwd, dll_path=dll_path)

            # The following test has multiple failures on Windows
            if args.enable_training and args.use_cuda and not is_windows():
                # run basic frontend tests
                run_training_python_frontend_tests(cwd=cwd)

            if args.build_eager_mode:
                # run eager mode test
                args_list = [sys.executable, os.path.join(cwd, "eager_test")]
                run_subprocess(args_list, cwd=cwd, dll_path=dll_path, python_path=cwd)
                if args.test_external_transformer_example:
                    run_subprocess(
                        [
                            sys.executable,
                            os.path.join(
                                source_dir,
                                "orttraining",
                                "orttraining",
                                "test",
                                "external_transformer",
                                "test",
                                "external_transformers_test.py",
                            ),
                        ],
                        cwd=cwd,
                        dll_path=dll_path,
                    )

            try:
                import onnx  # noqa

                onnx_test = True
            except ImportError as error:
                log.exception(error)
                log.warning("onnx is not installed. The ONNX tests will be skipped.")
                onnx_test = False

            if onnx_test:
                run_subprocess(
                    [sys.executable, "onnxruntime_test_python_backend.py"],
                    cwd=cwd,
                    dll_path=dll_path,
                    python_path=python_path,
                )
                if not args.disable_contrib_ops:
                    run_subprocess(
                        [sys.executable, "-m", "unittest", "discover", "-s", "quantization"], cwd=cwd, dll_path=dll_path
                    )
                    if args.enable_transformers_tool_test:
                        import google.protobuf
                        import numpy

                        numpy_init_version = numpy.__version__
                        pb_init_version = google.protobuf.__version__
                        run_subprocess(
                            [sys.executable, "-m", "pip", "install", "-r", "requirements.txt"], cwd=SCRIPT_DIR
                        )
                        run_subprocess([sys.executable, "-m", "pytest", "transformers"], cwd=cwd)
                        # Restore initial numpy/protobuf version in case other tests use it
                        run_subprocess([sys.executable, "-m", "pip", "install", "numpy==" + numpy_init_version])
                        run_subprocess([sys.executable, "-m", "pip", "install", "protobuf==" + pb_init_version])

                if not args.disable_ml_ops:
                    run_subprocess(
                        [sys.executable, "onnxruntime_test_python_backend_mlops.py"], cwd=cwd, dll_path=dll_path
                    )

                run_subprocess(
                    [
                        sys.executable,
                        os.path.join(source_dir, "onnxruntime", "test", "onnx", "gen_test_models.py"),
                        "--output_dir",
                        "test_models",
                    ],
                    cwd=cwd,
                )

                if not args.skip_onnx_tests:
                    run_subprocess([os.path.join(cwd, "onnx_test_runner"), "test_models"], cwd=cwd)
                    if config != "Debug":
                        run_subprocess([sys.executable, "onnx_backend_test_series.py"], cwd=cwd, dll_path=dll_path)

            if not args.skip_keras_test:
                try:
                    import keras  # noqa
                    import onnxmltools  # noqa

                    onnxml_test = True
                except ImportError:
                    log.warning("onnxmltools and keras are not installed. " "The keras tests will be skipped.")
                    onnxml_test = False
                if onnxml_test:
                    run_subprocess([sys.executable, "onnxruntime_test_python_keras.py"], cwd=cwd, dll_path=dll_path)


def nuphar_run_python_tests(build_dir, configs):
    for config in configs:
        if config == "Debug":
            continue
        cwd = get_config_build_dir(build_dir, config)
        if is_windows():
            cwd = os.path.join(cwd, config)
        dll_path = os.path.join(build_dir, config, "_deps", "tvm-build", config)
        run_subprocess([sys.executable, "onnxruntime_test_python_nuphar.py"], cwd=cwd, dll_path=dll_path)


def tvm_run_python_tests(build_dir, configs):
    for config in configs:
        if config == "Debug":
            continue
        cwd = get_config_build_dir(build_dir, config)
        if is_windows():
            cwd = os.path.join(cwd, config)
        dll_path = os.path.join(build_dir, config, "_deps", "tvm-build", config)
        run_subprocess([sys.executable, "onnxruntime_test_python_tvm.py"], cwd=cwd, dll_path=dll_path)


def run_nodejs_tests(nodejs_binding_dir):
    args = ["npm", "test", "--", "--timeout=30000"]
    if is_windows():
        args = ["cmd", "/c"] + args
    run_subprocess(args, cwd=nodejs_binding_dir)


def build_python_wheel(
    source_dir,
    build_dir,
    configs,
    use_cuda,
    cuda_version,
    use_rocm,
    rocm_version,
    use_dnnl,
    use_tensorrt,
    use_openvino,
    use_nuphar,
    use_tvm,
    use_vitisai,
    use_acl,
    use_armnn,
    use_dml,
    wheel_name_suffix,
    enable_training,
    nightly_build=False,
    default_training_package_device=False,
    use_ninja=False,
    build_eager_mode=False,
):
    for config in configs:
        cwd = get_config_build_dir(build_dir, config)
        if is_windows() and not use_ninja:
            cwd = os.path.join(cwd, config)

        args = [sys.executable, os.path.join(source_dir, "setup.py"), "bdist_wheel"]

        # Any combination of the following arguments can be applied
        if nightly_build:
            args.append("--nightly_build")
        if default_training_package_device:
            args.append("--default_training_package_device")
        if wheel_name_suffix:
            args.append("--wheel_name_suffix={}".format(wheel_name_suffix))
        if enable_training:
            args.append("--enable_training")
        if build_eager_mode:
            args.append("--disable_auditwheel_repair")

        # The following arguments are mutually exclusive
        if use_cuda:
            # The following line assumes no other EP is enabled
            args.append("--wheel_name_suffix=gpu")
            if cuda_version:
                args.append("--cuda_version={}".format(cuda_version))
        elif use_rocm:
            args.append("--use_rocm")
            if rocm_version:
                args.append("--rocm_version={}".format(rocm_version))
        elif use_openvino:
            args.append("--use_openvino")
        elif use_dnnl:
            args.append("--use_dnnl")
        elif use_nuphar:
            args.append("--use_nuphar")
        elif use_tvm:
            args.append("--use_tvm")
        elif use_vitisai:
            args.append("--use_vitisai")
        elif use_acl:
            args.append("--use_acl")
        elif use_armnn:
            args.append("--use_armnn")
        elif use_dml:
            args.append("--wheel_name_suffix=directml")

        run_subprocess(args, cwd=cwd)


def derive_linux_build_property():
    if is_windows():
        return '/p:IsLinuxBuild="false"'
    else:
        return '/p:IsLinuxBuild="true"'


def build_nuget_package(
    source_dir, build_dir, configs, use_cuda, use_openvino, use_tensorrt, use_dnnl, use_nuphar, use_tvm, use_winml
):
    if not (is_windows() or is_linux()):
        raise BuildError(
            "Currently csharp builds and nuget package creation is only supportted " "on Windows and Linux platforms."
        )

    csharp_build_dir = os.path.join(source_dir, "csharp")
    is_linux_build = derive_linux_build_property()

    # in most cases we don't want/need to include the Xamarin mobile targets, as doing so means the Xamarin
    # mobile workloads must be installed on the machine.
    # they are only included in the Microsoft.ML.OnnxRuntime nuget package
    sln = "OnnxRuntime.DesktopOnly.CSharp.sln"

    # derive package name and execution provider based on the build args
    target_name = "/t:CreatePackage"
    execution_provider = '/p:ExecutionProvider="None"'
    package_name = '/p:OrtPackageId="Microsoft.ML.OnnxRuntime"'
    if use_winml:
        package_name = '/p:OrtPackageId="Microsoft.AI.MachineLearning"'
        target_name = "/t:CreateWindowsAIPackage"
    elif use_openvino:
        execution_provider = '/p:ExecutionProvider="openvino"'
        package_name = '/p:OrtPackageId="Microsoft.ML.OnnxRuntime.OpenVino"'
    elif use_tensorrt:
        execution_provider = '/p:ExecutionProvider="tensorrt"'
        package_name = '/p:OrtPackageId="Microsoft.ML.OnnxRuntime.TensorRT"'
    elif use_dnnl:
        execution_provider = '/p:ExecutionProvider="dnnl"'
        package_name = '/p:OrtPackageId="Microsoft.ML.OnnxRuntime.DNNL"'
    elif use_cuda:
        package_name = '/p:OrtPackageId="Microsoft.ML.OnnxRuntime.Gpu"'
    elif use_nuphar:
        package_name = '/p:OrtPackageId="Microsoft.ML.OnnxRuntime.Nuphar"'
    elif use_tvm:
        package_name = '/p:OrtPackageId="Microsoft.ML.OnnxRuntime.Tvm"'
    else:
        # use the solution file that includes Xamarin mobile targets
        sln = "OnnxRuntime.CSharp.sln"

    # set build directory based on build_dir arg
    native_dir = os.path.normpath(os.path.join(source_dir, build_dir))
    ort_build_dir = '/p:OnnxRuntimeBuildDirectory="' + native_dir + '"'

    # dotnet restore
    cmd_args = ["dotnet", "restore", sln, "--configfile", "Nuget.CSharp.config"]
    run_subprocess(cmd_args, cwd=csharp_build_dir)

    # build csharp bindings and create nuget package for each config
    for config in configs:
        if is_linux():
            native_build_dir = os.path.join(native_dir, config)
            cmd_args = ["make", "install", "DESTDIR=.//nuget-staging"]
            run_subprocess(cmd_args, cwd=native_build_dir)

        configuration = '/p:Configuration="' + config + '"'

        if not use_winml:
            cmd_args = ["dotnet", "msbuild", sln, configuration, package_name, is_linux_build, ort_build_dir]
            run_subprocess(cmd_args, cwd=csharp_build_dir)
        else:
            winml_interop_dir = os.path.join(source_dir, "csharp", "src", "Microsoft.AI.MachineLearning.Interop")
            winml_interop_project = os.path.join(winml_interop_dir, "Microsoft.AI.MachineLearning.Interop.csproj")
            winml_interop_project = os.path.normpath(winml_interop_project)
            cmd_args = [
                "dotnet",
                "msbuild",
                winml_interop_project,
                configuration,
                '/p:Platform="Any CPU"',
                ort_build_dir,
                "-restore",
            ]
            run_subprocess(cmd_args, cwd=csharp_build_dir)

        if is_windows():
            if use_openvino:
                # user needs to make sure nuget is installed and added to the path variable
                nuget_exe = "nuget.exe"
            else:
                # this path is setup by cmake/nuget_helpers.cmake for MSVC on Windows
                nuget_exe = os.path.normpath(os.path.join(native_dir, config, "nuget_exe", "src", "nuget.exe"))
        else:
            # user needs to make sure nuget is installed and can be found
            nuget_exe = "nuget"

        nuget_exe_arg = '/p:NugetExe="' + nuget_exe + '"'

        cmd_args = [
            "dotnet",
            "msbuild",
            "OnnxRuntime.CSharp.proj",
            target_name,
            package_name,
            configuration,
            execution_provider,
            is_linux_build,
            ort_build_dir,
            nuget_exe_arg,
        ]
        run_subprocess(cmd_args, cwd=csharp_build_dir)


def run_csharp_tests(source_dir, build_dir, use_cuda, use_openvino, use_tensorrt, use_dnnl):
    # Currently only running tests on windows.
    if not is_windows():
        return
    csharp_source_dir = os.path.join(source_dir, "csharp")
    is_linux_build = derive_linux_build_property()

    # define macros based on build args
    macros = ""
    if use_openvino:
        macros += "USE_OPENVINO;"
    if use_tensorrt:
        macros += "USE_TENSORRT;"
    if use_dnnl:
        macros += "USE_DNNL;"
    if use_cuda:
        macros += "USE_CUDA;"

    define_constants = ""
    if macros != "":
        define_constants = '/p:DefineConstants="' + macros + '"'

    # set build directory based on build_dir arg
    native_build_dir = os.path.normpath(os.path.join(source_dir, build_dir))
    ort_build_dir = '/p:OnnxRuntimeBuildDirectory="' + native_build_dir + '"'

    # Skip pretrained models test. Only run unit tests as part of the build
    # add "--verbosity", "detailed" to this command if required
    cmd_args = [
        "dotnet",
        "test",
        "test\\Microsoft.ML.OnnxRuntime.Tests\\Microsoft.ML.OnnxRuntime.Tests.csproj",
        "--filter",
        "FullyQualifiedName!=Microsoft.ML.OnnxRuntime.Tests.InferenceTest.TestPreTrainedModels",
        is_linux_build,
        define_constants,
        ort_build_dir,
    ]
    run_subprocess(cmd_args, cwd=csharp_source_dir)


def is_cross_compiling_on_apple(args):
    if not is_macOS():
        return False
    if args.ios:
        return True
    if args.osx_arch != platform.machine():
        return True
    return False


def build_protoc_for_host(cmake_path, source_dir, build_dir, args):
    if (args.arm or args.arm64 or args.arm64ec) and not (is_windows() or is_cross_compiling_on_apple(args)):
        raise BuildError(
            "Currently only support building protoc for Windows host while "
            "cross-compiling for ARM/ARM64/Store and linux cross-compiling iOS"
        )

    log.info("Building protoc for host to be used in cross-compiled build process")
    protoc_build_dir = os.path.join(os.getcwd(), build_dir, "host_protoc")
    os.makedirs(protoc_build_dir, exist_ok=True)
    # Generate step
    cmd_args = [
        cmake_path,
        os.path.join(source_dir, "cmake", "external", "protobuf", "cmake"),
        "-Dprotobuf_BUILD_TESTS=OFF",
        "-Dprotobuf_WITH_ZLIB_DEFAULT=OFF",
        "-Dprotobuf_BUILD_SHARED_LIBS=OFF",
    ]

    is_ninja = args.cmake_generator == "Ninja"
    if args.cmake_generator is not None and not (is_macOS() and args.use_xcode):
        cmd_args += ["-G", args.cmake_generator]
    if is_windows():
        if not is_ninja:
            cmd_args += ["-T", "host=x64"]
    elif is_macOS():
        if args.use_xcode:
            cmd_args += ["-G", "Xcode"]
            # CMake < 3.18 has a bug setting system arch to arm64 (if not specified) for Xcode 12,
            # protoc for host should be built using host architecture
            # Explicitly specify the CMAKE_OSX_ARCHITECTURES for x86_64 Mac.
            cmd_args += ["-DCMAKE_OSX_ARCHITECTURES={}".format("arm64" if platform.machine() == "arm64" else "x86_64")]

    run_subprocess(cmd_args, cwd=protoc_build_dir)
    # Build step
    cmd_args = [cmake_path, "--build", protoc_build_dir, "--config", "Release", "--target", "protoc"]
    run_subprocess(cmd_args)

    # Absolute protoc path is needed for cmake
    config_dir = ""
    suffix = ""

    if (is_windows() and not is_ninja) or (is_macOS() and args.use_xcode):
        config_dir = "Release"

    if is_windows():
        suffix = ".exe"

    expected_protoc_path = os.path.join(protoc_build_dir, config_dir, "protoc" + suffix)

    if not os.path.exists(expected_protoc_path):
        raise BuildError("Couldn't find {}. Host build of protoc failed.".format(expected_protoc_path))

    return expected_protoc_path


def generate_documentation(source_dir, build_dir, configs, validate):
    # Randomly choose one build config
    config = next(iter(configs))
    cwd = get_config_build_dir(build_dir, config)
    if is_windows():
        cwd = os.path.join(cwd, config)

    contrib_op_doc_path = os.path.join(source_dir, "docs", "ContribOperators.md")
    opkernel_doc_path = os.path.join(source_dir, "docs", "OperatorKernels.md")
    shutil.copy(os.path.join(source_dir, "tools", "python", "gen_contrib_doc.py"), cwd)
    shutil.copy(os.path.join(source_dir, "tools", "python", "gen_opkernel_doc.py"), cwd)
    # limit to just com.microsoft (excludes purely internal stuff like com.microsoft.nchwc).
    run_subprocess(
        [sys.executable, "gen_contrib_doc.py", "--output_path", contrib_op_doc_path, "--domains", "com.microsoft"],
        cwd=cwd,
    )
    # we currently limit the documentation created by a build to the CPU and CUDA EPs.
    # Run get_opkernel_doc.py directly if you need/want documentation from other EPs that are enabled in the build.
    run_subprocess(
        [sys.executable, "gen_opkernel_doc.py", "--output_path", opkernel_doc_path, "--providers", "CPU", "CUDA"],
        cwd=cwd,
    )

    if validate:
        try:
            have_diff = False

            def diff_file(path, regenerate_qualifiers=""):
                diff = subprocess.check_output(["git", "diff", path], cwd=source_dir)
                if diff:
                    nonlocal have_diff
                    have_diff = True
                    log.warning(
                        "The updated document {} is different from the checked in version. "
                        "Please regenerate the file{}, or copy the updated version from the "
                        "CI build's published artifacts if applicable.".format(path, regenerate_qualifiers)
                    )
                    log.debug("diff:\n" + str(diff))

            diff_file(opkernel_doc_path, " with CPU and CUDA execution providers enabled")
            diff_file(contrib_op_doc_path)

            if have_diff:
                # Output for the CI to publish the updated md files as an artifact
                print("##vso[task.setvariable variable=DocUpdateNeeded]true")
                raise BuildError("Generated documents have diffs. Check build output for details.")

        except subprocess.CalledProcessError:
            raise BuildError("git diff returned non-zero error code")


def main():
    log.debug("Command line arguments:\n  {}".format(" ".join(shlex.quote(arg) for arg in sys.argv[1:])))

    args = parse_arguments()
    cmake_extra_defines = normalize_arg_list(args.cmake_extra_defines)
    cross_compiling = args.arm or args.arm64 or args.arm64ec or args.android

    # If there was no explicit argument saying what to do, default
    # to update, build and test (for native builds).
    if not (args.update or args.clean or args.build or args.test):
        log.debug("Defaulting to running update, build [and test for native builds].")
        args.update = True
        args.build = True
        if cross_compiling:
            args.test = args.android_abi == "x86_64" or args.android_abi == "arm64-v8a"
        else:
            args.test = True

    if args.skip_tests:
        args.test = False

    if args.use_tensorrt:
        args.use_cuda = True

    if args.use_migraphx:
        args.use_rocm = True

    if args.build_wheel or args.gen_doc or args.use_tvm:
        args.enable_pybind = True

    if args.build_csharp or args.build_nuget or args.build_java or args.build_nodejs:
        args.build_shared_lib = True

    if args.build_nuget and cross_compiling:
        raise BuildError("Currently nuget package creation is not supported while cross-compiling")

    if args.enable_pybind and args.disable_rtti:
        raise BuildError("Python bindings use typeid so you can't disable RTTI")

    if args.enable_pybind and args.disable_exceptions:
        raise BuildError("Python bindings require exceptions to be enabled.")

    if args.nnapi_min_api:
        if not args.use_nnapi:
            raise BuildError("Using --nnapi_min_api requires --use_nnapi")
        if args.nnapi_min_api < 27:
            raise BuildError("--nnapi_min_api should be 27+")

    if args.build_wasm_static_lib:
        args.build_wasm = True

    if args.build_wasm:
        if not args.disable_wasm_exception_catching and args.disable_exceptions:
            # When '--disable_exceptions' is set, we set '--disable_wasm_exception_catching' as well
            args.disable_wasm_exception_catching = True
        if args.test and args.disable_wasm_exception_catching and not args.minimal_build:
            raise BuildError("WebAssembly tests need exception catching enabled to run if it's not minimal build")
        if args.test and args.enable_wasm_debug_info:
            # With flag --enable_wasm_debug_info, onnxruntime_test_all.wasm will be very huge (>1GB). This will fail
            # Node.js when trying to load the .wasm file.
            # To debug ONNX Runtime WebAssembly, use ONNX Runtime Web to debug ort-wasm.wasm in browsers.
            raise BuildError("WebAssembly tests cannot be enabled with flag --enable_wasm_debug_info")

        if args.wasm_malloc is not None:
            # mark --wasm_malloc as deprecated
            log.warning(
                "Flag '--wasm_malloc=<Value>' is deprecated. " "Please use '--emscripten_settings MALLOC=<Value>'."
            )

    if args.code_coverage and not args.android:
        raise BuildError("Using --code_coverage requires --android")

    if args.gen_api_doc and len(args.config) != 1:
        raise BuildError("Using --get-api-doc requires a single build config")

    # Disabling unit tests for VAD-F as FPGA only supports
    # models with NCHW layout
    if args.use_openvino == "VAD-F_FP32":
        args.test = False

    # Disabling unit tests for GPU and MYRIAD on nuget creation
    if args.use_openvino != "CPU_FP32" and args.build_nuget:
        args.test = False

    # GDK builds don't support testing
    if args.use_gdk:
        args.test = False

    configs = set(args.config)

    # setup paths and directories
    # cmake_path and ctest_path can be None. For example, if a person only wants to run the tests, he/she doesn't need
    # to have cmake/ctest.
    cmake_path = resolve_executable_path(args.cmake_path)
    ctest_path = None if args.use_vstest else resolve_executable_path(args.ctest_path)
    build_dir = args.build_dir
    script_dir = os.path.realpath(os.path.dirname(__file__))
    source_dir = os.path.normpath(os.path.join(script_dir, "..", ".."))

    # if using cuda, setup cuda paths and env vars
    cuda_home, cudnn_home = setup_cuda_vars(args)

    mpi_home = args.mpi_home
    nccl_home = args.nccl_home

    acl_home = args.acl_home
    acl_libs = args.acl_libs

    armnn_home = args.armnn_home
    armnn_libs = args.armnn_libs

    # if using tensorrt, setup tensorrt paths
    tensorrt_home = setup_tensorrt_vars(args)

    # if using migraphx, setup migraphx paths
    migraphx_home = setup_migraphx_vars(args)

    # if using rocm, setup rocm paths
    rocm_home = setup_rocm_build(args, configs)

    if args.update or args.build:
        for config in configs:
            os.makedirs(get_config_build_dir(build_dir, config), exist_ok=True)

    log.info("Build started")

    if args.update:
        if is_reduced_ops_build(args):
            from reduce_op_kernels import reduce_ops

            is_extended_minimal_build_or_higher = args.minimal_build is None or "extended" in args.minimal_build
            for config in configs:
                reduce_ops(
                    config_path=args.include_ops_by_config,
                    build_dir=get_config_build_dir(build_dir, config),
                    enable_type_reduction=args.enable_reduced_operator_type_support,
                    use_cuda=args.use_cuda,
                    is_extended_minimal_build_or_higher=is_extended_minimal_build_or_higher,
                )

        cmake_extra_args = []
        path_to_protoc_exe = args.path_to_protoc_exe
        if not args.skip_submodule_sync:
            update_submodules(source_dir)
        if is_windows():
            cpu_arch = platform.architecture()[0]
            if args.build_wasm:
                cmake_extra_args = ["-G", "Ninja"]
            elif args.cmake_generator == "Ninja":
                if cpu_arch == "32bit" or args.arm or args.arm64 or args.arm64ec:
                    raise BuildError(
                        "To cross-compile with Ninja, load the toolset "
                        "environment for the target processor (e.g. Cross "
                        "Tools Command Prompt for VS)"
                    )
                cmake_extra_args = ["-G", args.cmake_generator]
            elif args.arm or args.arm64 or args.arm64ec:
                # Cross-compiling for ARM(64) architecture
                # First build protoc for host to use during cross-compilation
                if path_to_protoc_exe is None:
                    path_to_protoc_exe = build_protoc_for_host(cmake_path, source_dir, build_dir, args)
                if args.arm:
                    cmake_extra_args = ["-A", "ARM"]
                elif args.arm64:
                    cmake_extra_args = ["-A", "ARM64"]
                elif args.arm64ec:
                    cmake_extra_args = ["-A", "ARM64EC"]
                cmake_extra_args += ["-G", args.cmake_generator]
                # Cannot test on host build machine for cross-compiled
                # builds (Override any user-defined behaviour for test if any)
                if args.test:
                    log.warning(
                        "Cannot test on host build machine for cross-compiled "
                        "ARM(64) builds. Will skip test running after build."
                    )
                    args.test = False
            elif cpu_arch == "32bit" or args.x86:
                cmake_extra_args = ["-A", "Win32", "-T", "host=x64", "-G", args.cmake_generator]
            else:
                if args.msvc_toolset:
                    toolset = "host=x64,version=" + args.msvc_toolset
                else:
                    toolset = "host=x64"
                if args.cuda_version:
                    toolset += ",cuda=" + args.cuda_version
                cmake_extra_args = ["-A", "x64", "-T", toolset, "-G", args.cmake_generator]
            if args.enable_wcos:
                cmake_extra_defines.append("CMAKE_USER_MAKE_RULES_OVERRIDE=wcos_rules_override.cmake")
        elif args.cmake_generator is not None and not (is_macOS() and args.use_xcode):
            cmake_extra_args += ["-G", args.cmake_generator]
        elif is_macOS():
            if args.use_xcode:
                cmake_extra_args += ["-G", "Xcode"]
            if not args.ios and not args.android and args.osx_arch == "arm64" and platform.machine() == "x86_64":
                if args.test:
                    log.warning("Cannot test ARM64 build on X86_64. Will skip test running after build.")
                    args.test = False

        if args.build_wasm:
            emsdk_version = args.emsdk_version
            emsdk_dir = os.path.join(source_dir, "cmake", "external", "emsdk")
            emsdk_file = os.path.join(emsdk_dir, "emsdk.bat") if is_windows() else os.path.join(emsdk_dir, "emsdk")

            log.info("Installing emsdk...")
            run_subprocess([emsdk_file, "install", emsdk_version], cwd=emsdk_dir)
            log.info("Activating emsdk...")
            run_subprocess([emsdk_file, "activate", emsdk_version], cwd=emsdk_dir)

        if (
            args.android or args.ios or args.build_wasm or is_cross_compiling_on_apple(args)
        ) and args.path_to_protoc_exe is None:
            # Cross-compiling for Android, iOS, and WebAssembly
            path_to_protoc_exe = build_protoc_for_host(cmake_path, source_dir, build_dir, args)

        if is_ubuntu_1604():
            if args.arm or args.arm64:
                raise BuildError(
                    "Only Windows ARM(64) cross-compiled builds supported " "currently through this script"
                )
            if not is_docker() and not args.use_acl and not args.use_armnn:
                install_python_deps()

        if args.enable_pybind and is_windows():
            install_python_deps(args.numpy_version)

        if args.enable_onnx_tests:
            setup_test_data(build_dir, configs)

        if args.use_cuda and args.cuda_version is None:
            if is_windows():
                # cuda_version is used while generating version_info.py on Windows.
                raise BuildError("cuda_version must be specified on Windows.")
            else:
                args.cuda_version = ""
        if args.use_rocm and args.rocm_version is None:
            args.rocm_version = ""

        if args.build_eager_mode:
            eager_root_dir = os.path.join(source_dir, "orttraining", "orttraining", "eager")
            if args.eager_customop_module and not args.eager_customop_header:
                raise Exception("eager_customop_header must be provided when eager_customop_module is")
            elif args.eager_customop_header and not args.eager_customop_module:
                raise Exception("eager_customop_module must be provided when eager_customop_header is")

            def gen_ops(gen_cpp_name: str, header_file: str, ops_module: str, custom_ops: bool):
                gen_cpp_scratch_name = gen_cpp_name + ".working"
                print(
                    f"Generating ORT ATen overrides (output_file: {gen_cpp_name}, header_file: {header_file},"
                    f"ops_module: {ops_module}), custom_ops: {custom_ops}"
                )

                cmd = [
                    sys.executable,
                    os.path.join(os.path.join(eager_root_dir, "opgen", "opgen.py")),
                    "--output_file",
                    gen_cpp_scratch_name,
                    "--ops_module",
                    ops_module,
                    "--header_file",
                    header_file,
                ]

                if custom_ops:
                    cmd += ["--custom_ops"]

                subprocess.check_call(cmd)

                import filecmp

                if not os.path.isfile(gen_cpp_name) or not filecmp.cmp(
                    gen_cpp_name, gen_cpp_scratch_name, shallow=False
                ):
                    os.rename(gen_cpp_scratch_name, gen_cpp_name)
                else:
                    os.remove(gen_cpp_scratch_name)

            def gen_ort_ops():
                # generate native aten ops
                import torch

                regdecs_path = os.path.join(os.path.dirname(torch.__file__), "include/ATen/RegistrationDeclarations.h")

                ops_module = os.path.join(eager_root_dir, "opgen/opgen/atenops.py")
                gen_ops(os.path.join(eager_root_dir, "ort_aten.g.cpp"), regdecs_path, ops_module, False)

                # generate custom ops
                if not args.eager_customop_header:
                    args.eager_customop_header = os.path.realpath(
                        os.path.join(eager_root_dir, "opgen", "CustomOpDeclarations.h")
                    )

                if not args.eager_customop_module:
                    args.eager_customop_module = os.path.join(eager_root_dir, "opgen/opgen/custom_ops.py")

                gen_ops(
                    os.path.join(eager_root_dir, "ort_customops.g.cpp"),
                    args.eager_customop_header,
                    args.eager_customop_module,
                    True,
                )

            gen_ort_ops()
        if args.enable_external_custom_op_schemas and not is_linux():
            raise BuildError("Registering external custom op schemas is only supported on Linux.")

        generate_build_tree(
            cmake_path,
            source_dir,
            build_dir,
            cuda_home,
            cudnn_home,
            rocm_home,
            mpi_home,
            nccl_home,
            tensorrt_home,
            migraphx_home,
            acl_home,
            acl_libs,
            armnn_home,
            armnn_libs,
            path_to_protoc_exe,
            configs,
            cmake_extra_defines,
            args,
            cmake_extra_args,
        )

    if args.clean:
        clean_targets(cmake_path, build_dir, configs)

    # if using DML, perform initial nuget package restore
    setup_dml_build(args, cmake_path, build_dir, configs)

    if args.build:
        if args.parallel < 0:
            raise BuildError("Invalid parallel job count: {}".format(args.parallel))
        num_parallel_jobs = os.cpu_count() if args.parallel == 0 else args.parallel
        build_targets(args, cmake_path, build_dir, configs, num_parallel_jobs, args.target)

    if args.test:
        run_onnxruntime_tests(args, source_dir, ctest_path, build_dir, configs)

        if args.enable_pybind and not args.skip_onnx_tests and args.use_nuphar:
            nuphar_run_python_tests(build_dir, configs)

        if args.enable_pybind and not args.skip_onnx_tests and args.use_tvm:
            tvm_run_python_tests(build_dir, configs)

        # run node.js binding tests
        if args.build_nodejs and not args.skip_nodejs_tests:
            nodejs_binding_dir = os.path.normpath(os.path.join(source_dir, "js", "node"))
            run_nodejs_tests(nodejs_binding_dir)

    # Build packages after running the tests.
    # NOTE: if you have a test that rely on a file which only get copied/generated during packaging step, it could
    # fail unexpectedly. Similar, if your packaging step forgot to copy a file into the package, we don't know it
    # either.
    if args.build:
        if args.build_wheel:
            nightly_build = bool(os.getenv("NIGHTLY_BUILD") == "1")
            default_training_package_device = bool(os.getenv("DEFAULT_TRAINING_PACKAGE_DEVICE") == "1")
            build_python_wheel(
                source_dir,
                build_dir,
                configs,
                args.use_cuda,
                args.cuda_version,
                args.use_rocm,
                args.rocm_version,
                args.use_dnnl,
                args.use_tensorrt,
                args.use_openvino,
                args.use_nuphar,
                args.use_tvm,
                args.use_vitisai,
                args.use_acl,
                args.use_armnn,
                args.use_dml,
                args.wheel_name_suffix,
                args.enable_training,
                nightly_build=nightly_build,
                default_training_package_device=default_training_package_device,
                use_ninja=(args.cmake_generator == "Ninja"),
                build_eager_mode=args.build_eager_mode,
            )
        if args.build_nuget:
            build_nuget_package(
                source_dir,
                build_dir,
                configs,
                args.use_cuda,
                args.use_openvino,
                args.use_tensorrt,
                args.use_dnnl,
                args.use_nuphar,
                args.use_tvm,
                args.use_winml,
            )

    if args.test and args.build_nuget:
        run_csharp_tests(source_dir, build_dir, args.use_cuda, args.use_openvino, args.use_tensorrt, args.use_dnnl)

    if args.gen_doc and (args.build or args.test):
        generate_documentation(source_dir, build_dir, configs, args.gen_doc == "validate")

    if args.gen_api_doc and (args.build or args.test):
        print("Generating Python doc for ORTModule...")
        docbuild_dir = os.path.join(source_dir, "tools", "doc")
        run_subprocess(
            ["bash", "builddoc.sh", os.path.dirname(sys.executable), source_dir, build_dir, args.config[0]],
            cwd=docbuild_dir,
        )

    log.info("Build complete")


if __name__ == "__main__":
    try:
        sys.exit(main())
    except BaseError as e:
        log.error(str(e))
        sys.exit(1)<|MERGE_RESOLUTION|>--- conflicted
+++ resolved
@@ -498,32 +498,10 @@
     )
     parser.add_argument(
         "--cmake_generator",
-<<<<<<< HEAD
-        choices=['Visual Studio 15 2017', 'Visual Studio 16 2019', 'Visual Studio 17 2022', 'Ninja'],
-        default='Visual Studio 16 2019' if is_windows() else None,
-        help="Specify the generator that CMake invokes. "
-        "This is only supported on Windows")
-    parser.add_argument(
-        "--enable_multi_device_test", action='store_true',
-        help="Test with multi-device. Mostly used for multi-device GPU")
-    parser.add_argument(
-        "--use_dml", action='store_true', help="Build with DirectML.")
-    parser.add_argument(
-        "--dml_path", type=str, default="",
-        help="Path to a custom DirectML installation (must have bin/, lib/, and include/ subdirectories).")
-    parser.add_argument(
-        "--dml_external_project", action='store_true', help="Build with DirectML as an external project.")
-    parser.add_argument(
-        "--use_winml", action='store_true', help="Build with WinML.")
-    parser.add_argument(
-        "--winml_root_namespace_override", type=str,
-        help="Specify the namespace that WinML builds into.")
-=======
         choices=["Visual Studio 15 2017", "Visual Studio 16 2019", "Visual Studio 17 2022", "Ninja"],
         default="Visual Studio 16 2019" if is_windows() else None,
         help="Specify the generator that CMake invokes. " "This is only supported on Windows",
     )
->>>>>>> 0ac2e6e5
     parser.add_argument(
         "--enable_multi_device_test",
         action="store_true",
@@ -539,6 +517,9 @@
     parser.add_argument("--use_winml", action="store_true", help="Build with WinML.")
     parser.add_argument(
         "--winml_root_namespace_override", type=str, help="Specify the namespace that WinML builds into."
+    )
+    parser.add_argument(
+        "--dml_external_project", action='store_true', help="Build with DirectML as an external project."
     )
     parser.add_argument(
         "--use_telemetry", action="store_true", help="Only official builds can set this flag to enable telemetry."
@@ -1377,17 +1358,14 @@
         for expected_file in ["bin/DirectML.dll", "lib/DirectML.lib", "include/DirectML.h"]:
             file_path = os.path.join(args.dml_path, expected_file)
             if not os.path.exists(file_path):
-<<<<<<< HEAD
                 raise BuildError("dml_path is invalid.",
                                  "dml_path='{}' expected_file='{}'."
                                  .format(args.dml_path, file_path))
     elif not args.dml_external_project:
-=======
                 raise BuildError(
                     "dml_path is invalid.", "dml_path='{}' expected_file='{}'.".format(args.dml_path, file_path)
                 )
     else:
->>>>>>> 0ac2e6e5
         for config in configs:
             # Run the RESTORE_PACKAGES target to perform the initial
             # NuGet setup.
