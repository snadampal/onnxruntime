--- conflicted
+++ resolved
@@ -344,11 +344,6 @@
 ORT_API_STATUS_IMPL(AddExternalInitializers, _In_ OrtSessionOptions* options,
                     _In_reads_(initializers_num) const char* const* initializer_names,
                     _In_reads_(initializers_num) const OrtValue* const* initializers, size_t initializers_num);
-<<<<<<< HEAD
-ORT_API_STATUS_IMPL(KernelInfoGetAttributeArray_void, _In_ const OrtKernelInfo* info,
-                  _In_ OrtAllocator* ort_allocator, _In_ const char* name, _Out_ void** buffer,
-                  _Out_ size_t* size);
-=======
 
 ORT_API_STATUS_IMPL(CreateOpAttr,
                     _In_ const char* name,
@@ -379,7 +374,10 @@
                     _Inout_ OrtValue* const* output_values,
                     _In_ int output_count);
 
+ORT_API_STATUS_IMPL(KernelInfoGetAttributeArray_void, _In_ const OrtKernelInfo* info,
+                  _In_ OrtAllocator* ort_allocator, _In_ const char* name, _Out_ void** buffer,
+                  _Out_ size_t* size);
+
 ORT_API(void, ReleaseOp, _Frees_ptr_opt_ OrtOp* op);
 
->>>>>>> 28889233
 }  // namespace OrtApis