--- conflicted
+++ resolved
@@ -1618,395 +1618,6 @@
         FusedMatMulShapeInference(ctx);
       });
 
-<<<<<<< HEAD
-  ONNX_CONTRIB_OPERATOR_SCHEMA(ReduceSumInteger)
-      .SetDomain(kMSDomain)
-      .SinceVersion(1)
-      .SetDoc(R"DOC(
-Computes the sum of the low-precision input tensor's element along the provided axes.
-The resulting tensor has the same rank as the input if keepdims equal 1. If keepdims equal 0,
-then the resulting tensor have the reduced dimension pruned. The above behavior is similar to numpy,
-with the exception that numpy default keepdims to False instead of True.)DOC")
-      .Input(0, "data", "An input tensor.", "T1")
-      .Output(0, "reduced", "Reduced output tensor.", "T2")
-      .TypeConstraint("T1", {"tensor(int8)", "tensor(uint8)"}, "Constrain input type to 8-bit integer tensor.")
-      .TypeConstraint("T2",
-                      {"tensor(int32)", "tensor(uint32)"},
-                      "Constrain output data type to 32-bit integer tensor."
-                      "T2 must be tensor(uint32) when T1 is tensor(uint8),"
-                      "or must be tensor(int32) when T1 is tensor(int8).")
-      .Attr(
-          "axes",
-          "A list of integers, along which to reduce. The default is to reduce over all the dimensions of the input tensor.",
-          AttributeProto::INTS)
-      .Attr(
-          "keepdims",
-          "Keep the reduced dimension or not, default 1 mean keep reduced dimension.",
-          AttributeProto::INT);
-
-  ONNX_CONTRIB_OPERATOR_SCHEMA(QLinearAdd)
-      .SetDomain(kMSDomain)
-      .SinceVersion(1)
-      .FillUsing(QLinearMathDocGenerator("addition",
-                                         "C = (A_scale * (A - A_zero_point) + B_scale * (B - B_zero_point))/C_scale + C_zero_point"));
-
-  ONNX_CONTRIB_OPERATOR_SCHEMA(QLinearMul)
-      .SetDomain(kMSDomain)
-      .SinceVersion(1)
-      .FillUsing(QLinearMathDocGenerator("multiplication",
-                                         "C = ((A - A_zero_point) * (B - B_zero_point)) * (A_scale * B_scale)/C_scale + C_zero_point"));
-
-  ONNX_CONTRIB_OPERATOR_SCHEMA(QLinearReduceMean)
-      .SetDomain(kMSDomain)
-      .SinceVersion(1)
-      .SetDoc(R"DOC(
-Computes the mean of the low-precision input tensor's element along the provided axes.
-The resulting tensor has the same rank as the input if keepdims equal 1. If keepdims equal 0,
-then the resulting tensor have the reduced dimension pruned. The above behavior is similar to numpy,
-with the exception that numpy default keepdims to False instead of True.
-Input and Output scales and zero points are used to requantize the output in a new range.
-This helps to improve accuracy as after ReduceMean operation the range of the output is expected to decrease.
-
-```
-"Output = Dequantize(Input) -> ReduceMean on fp32 data -> Quantize(output)",
-
-```
-)DOC")
-      .Input(0, "data", "An input tensor.", "T")
-      .Input(
-          1,
-          "data_scale",
-          "Input scale. It's a scalar, which means a per-tensor/layer quantization.",
-          "tensor(float)")
-      .Input(
-          2,
-          "data_zero_point",
-          "Input zero point. Default value is 0 if it's not specified. It's a scalar, which means a per-tensor/layer quantization.",
-          "T",
-          OpSchema::Optional)
-      .Input(
-          3,
-          "reduced_scale",
-          "Output scale. It's a scalar, which means a per-tensor/layer quantization.",
-          "tensor(float)")
-      .Input(
-          4,
-          "reduced_zero_point",
-          "Output zero point. Default value is 0 if it's not specified. It's a scalar, which means a per-tensor/layer quantization.",
-          "T",
-          OpSchema::Optional)
-      .Output(0, "reduced", "Reduced output tensor.", "T")
-      .TypeConstraint("T", {"tensor(uint8)", "tensor(int8)"}, "Constrain input types to 8 bit signed and unsigned tensors.")
-      .Attr(
-          "axes",
-          "A list of integers, along which to reduce. The default is to reduce over all the dimensions of the input tensor.",
-          AttributeProto::INTS)
-      .Attr(
-          "keepdims",
-          "Keep the reduced dimension or not, default 1 mean keep reduced dimension.",
-          AttributeProto::INT)
-      .TypeAndShapeInferenceFunction([](ONNX_NAMESPACE::InferenceContext& ctx) {
-        propagateElemTypeFromInputToOutput(ctx, 0, 0);
-
-        if (!hasNInputShapes(ctx, 1)) {
-          return;
-        }
-
-        auto data_type = ctx.getInputType(0);
-        if (nullptr == data_type || data_type->value_case() != ONNX_NAMESPACE::TypeProto::kTensorType) {
-          fail_type_inference("inputs are expected to have tensor type.");
-        }
-
-        // validate scale and zero points
-        ValidateTypeAndShapeForScaleAndZP(ctx, 1, ONNX_NAMESPACE::TensorProto::FLOAT, true);
-        ValidateTypeAndShapeForScaleAndZP(ctx, 2, data_type->tensor_type().elem_type(), true);
-        ValidateTypeAndShapeForScaleAndZP(ctx, 3, ONNX_NAMESPACE::TensorProto::FLOAT, true);
-        ValidateTypeAndShapeForScaleAndZP(ctx, 4, data_type->tensor_type().elem_type(), true);
-
-        int64_t keep_dims = 1;
-        auto attr_proto = ctx.getAttribute("keepdims");
-        if (attr_proto) {
-          keep_dims = attr_proto->i();
-        }
-
-        auto& input_shape = ctx.getInputType(0)->tensor_type().shape();
-        int64_t input_ndim = input_shape.dim_size();
-        auto output_shape =
-            ctx.getOutputType(0)->mutable_tensor_type()->mutable_shape();
-        std::vector<int64_t> axes;
-        auto axes_proto = ctx.getAttribute("axes");
-        if (axes_proto)
-          axes.assign(axes_proto->ints().begin(), axes_proto->ints().end());
-
-        for (size_t i = 0; i < axes.size(); ++i) {
-          if (axes[i] < -input_ndim || axes[i] >= input_ndim) {
-            fail_shape_inference(
-                "axis must be in [-rank, rank-1]. input rank was ", input_ndim);
-          }
-          if (axes[i] < 0)
-            axes[i] += input_ndim;
-        }
-        // do we need to handle negative axis?
-        for (int i = 0; i < input_ndim; ++i) {
-          // axes empty means reduce all dim
-          if (!axes.empty() &&
-              std::find(axes.begin(), axes.end(), i) == axes.end()) {
-            auto dim = output_shape->add_dim();
-            dim->CopyFrom(input_shape.dim(i));
-          } else {
-            if (keep_dims == 1) {
-              auto dim = output_shape->add_dim();
-              dim->set_dim_value(1);
-            }
-          }
-        }
-      });
-
-  ONNX_CONTRIB_OPERATOR_SCHEMA(MulInteger)
-      .SetDomain(kMSDomain)
-      .SinceVersion(1)
-      .SetDoc(R"DOC(Performs element-wise binary quantized multiplication (with Numpy-style broadcasting support).
-"This operator supports **multidirectional (i.e., Numpy-style) broadcasting**"
-The output of this op is the int32 accumulated result of the mul operation
-
-```
-C (int32) = (A - A_zero_point) * (B - B_zero_point)
-```
-
-)DOC")
-      .Input(0, "A", "First operand.", "T")
-      .Input(
-          1,
-          "A_zero_point",
-          "Input A zero point. Default value is 0 if it's not specified. It's a scalar, which means a per-tensor/layer quantization.",
-          "T",
-          OpSchema::Optional)
-      .Input(2, "B", "Second operand.", "T")
-      .Input(
-          3,
-          "B_zero_point",
-          "Input B zero point. Default value is 0 if it's not specified. It's a scalar, which means a per-tensor/layer quantization.",
-          "T",
-          OpSchema::Optional)
-      .Output(0, "C", "Constrain output to 32 bit tensor", "T1")
-      .TypeConstraint("T", {"tensor(uint8)", "tensor(int8)"}, "Constrain input types to 8 bit signed and unsigned tensors.")
-      .TypeConstraint("T1", {"tensor(int32)"}, "Constrain output types to 32 bit tensors.")
-      .TypeAndShapeInferenceFunction([](ONNX_NAMESPACE::InferenceContext& ctx) {
-        auto c_type = ctx.getOutputType(0);
-        c_type->mutable_tensor_type()->set_elem_type(
-            ONNX_NAMESPACE::TensorProto::INT32);
-
-        auto a_type = ctx.getInputType(0);
-        auto b_type = ctx.getInputType(3);
-        if (nullptr == a_type || nullptr == b_type ||
-            a_type->value_case() != ONNX_NAMESPACE::TypeProto::kTensorType ||
-            b_type->value_case() != ONNX_NAMESPACE::TypeProto::kTensorType) {
-          fail_type_inference("inputs are expected to have tensor type.");
-        }
-
-        ValidateTypeAndShapeForScaleAndZP(ctx, 1, a_type->tensor_type().elem_type(), true);
-        ValidateTypeAndShapeForScaleAndZP(ctx, 3, b_type->tensor_type().elem_type(), true);
-
-        if (hasInputShape(ctx, 0) && hasInputShape(ctx, 2)) {
-          bidirectionalBroadcastShapeInference(
-              ctx.getInputType(0)->tensor_type().shape(),
-              ctx.getInputType(2)->tensor_type().shape(),
-              *ctx.getOutputType(0)->mutable_tensor_type()->mutable_shape());
-        }
-      });
-
-  const char* QLinearAveragePoolDoc_ver1 = R"DOC(
- QLinearAveragePool consumes an input tensor X and applies average pooling across
- the tensor according to kernel sizes, stride sizes, and pad lengths.
- average pooling consisting of computing the average on all values of a
- subset of the input tensor according to the kernel size and downsampling the
- data into the output tensor Y for further processing. The output spatial shape will be following:
- ```
- output_spatial_shape[i] = floor((input_spatial_shape[i] + pad_shape[i] - kernel_spatial_shape[i]) / strides_spatial_shape[i] + 1)
- ```
- or
- ```
- output_spatial_shape[i] = ceil((input_spatial_shape[i] + pad_shape[i] - kernel_spatial_shape[i]) / strides_spatial_shape[i] + 1)
- ```
- if ceil_mode is enabled
-
- ```
- * pad_shape[i] is sum of pads along axis i
- ```
-
- `auto_pad` is a DEPRECATED attribute. If you are using them currently, the output spatial shape will be following:
- ```
- VALID: output_spatial_shape[i] = ceil((input_spatial_shape[i] - kernel_spatial_shape[i] + 1) / strides_spatial_shape[i])
- SAME_UPPER or SAME_LOWER: output_spatial_shape[i] = ceil(input_spatial_shape[i] / strides_spatial_shape[i])
- ```
- And pad shape will be following if `SAME_UPPER` or `SAME_LOWER`:
- ```
- pad_shape[i] = (output_spatial_shape[i] - 1) * strides_spatial_shape[i] + kernel_spatial_shape[i] - input_spatial_shape[i]
- ```
-
-The output of each pooling window is divided by the number of elements (exclude pad when attribute count_include_pad is zero).
-
-Input and output scales and zero points are used to convert the output to a new quantization range.
-Output = Dequantize(Input) -> AveragePool on fp32 data -> Quantize(output)
-)DOC";
-
-  ONNX_CONTRIB_OPERATOR_SCHEMA(QLinearAveragePool)
-      .SetDomain(kMSDomain)
-      .SinceVersion(1)
-      .SetDoc(QLinearAveragePoolDoc_ver1)
-      .Attr(
-          "count_include_pad",
-          "Whether include pad pixels when calculating values for the edges. Default is 0, doesn't count include pad.",
-          AttributeProto::INT,
-          static_cast<int64_t>(0))
-      .Attr(
-          "kernel_shape",
-          "The size of the kernel along each axis.",
-          AttributeProto::INTS)
-      .Attr(
-          "strides",
-          "Stride along each spatial axis. If not present, the stride defaults to 1 along each spatial axis.",
-          AttributeProto::INTS,
-          OPTIONAL_VALUE)
-      .Attr(
-          "auto_pad",
-          contrib_ops_auto_pad_doc,
-          AttributeProto::STRING,
-          std::string("NOTSET"))
-      .Attr("pads", contrib_ops_pads_doc, AttributeProto::INTS, OPTIONAL_VALUE)
-      .Attr(
-          "ceil_mode",
-          "Whether to use ceil or floor (default) to compute the output shape.",
-          AttributeProto::INT,
-          static_cast<int64_t>(0))
-      .Input(
-          0,
-          "X",
-          "Input data tensor from the previous operator; "
-          "dimensions for image case are (N x C x H x W), "
-          "where N is the batch size, C is the number of "
-          "channels, and H and W are the height and the "
-          "width of the data. For non image case, the "
-          "dimensions are in the form of "
-          "(N x C x D1 x D2 ... Dn), where N is the batch "
-          "size. Optionally, if dimension denotation is "
-          "in effect, the operation expects the input "
-          "data tensor to arrive with the dimension denotation "
-          "of [DATA_BATCH, DATA_CHANNEL, DATA_FEATURE, DATA_FEATURE ...].",
-          "T")
-      .Input(
-          1,
-          "x_scale",
-          "Input scale. It's a scalar, which means a per-tensor/layer quantization.",
-          "tensor(float)")
-      .Input(
-          2,
-          "x_zero_point",
-          "Input zero point. Default value is 0 if it's not specified. It's a scalar, which means a per-tensor/layer quantization.",
-          "T",
-          OpSchema::Optional)
-      .Input(
-          3,
-          "y_scale",
-          "Output scale. It's a scalar, which means a per-tensor/layer quantization.",
-          "tensor(float)")
-      .Input(
-          4,
-          "y_zero_point",
-          "Output zero point. Default value is 0 if it's not specified. It's a scalar, which means a per-tensor/layer quantization.",
-          "T",
-          OpSchema::Optional)
-      .Output(
-          0,
-          "Y",
-          "Output data tensor from average or max pooling across "
-          "the input tensor. Dimensions will vary based "
-          "on various kernel, stride, and pad sizes. Floor value of "
-          "the dimension is used",
-          "T")
-      .TypeConstraint(
-          "T",
-          {"tensor(uint8)", "tensor(int8)"},
-          "Constrain input and output types to 8 bit tensors.")
-      .TypeAndShapeInferenceFunction([](ONNX_NAMESPACE::InferenceContext& ctx) {
-        ONNX_NAMESPACE::propagateElemTypeFromInputToOutput(ctx, 0, 0);
-
-        auto data_type = ctx.getInputType(0);
-        if (nullptr == data_type || data_type->value_case() != ONNX_NAMESPACE::TypeProto::kTensorType) {
-          fail_type_inference("inputs are expected to have tensor type.");
-        }
-
-        // validate scale and zero points
-        ValidateTypeAndShapeForScaleAndZP(ctx, 1, ONNX_NAMESPACE::TensorProto::FLOAT, true);
-        ValidateTypeAndShapeForScaleAndZP(ctx, 2, data_type->tensor_type().elem_type(), true);
-        ValidateTypeAndShapeForScaleAndZP(ctx, 3, ONNX_NAMESPACE::TensorProto::FLOAT, true);
-        ValidateTypeAndShapeForScaleAndZP(ctx, 4, data_type->tensor_type().elem_type(), true);
-
-        ONNX_NAMESPACE::convPoolShapeInference(ctx, false, true, 0, 5);
-      });
-
-  const char* QLinearLeakyReluDoc_ver1 = R"DOC(
-QLinearLeakyRelu takes quantized input data (Tensor), an argument alpha, and quantize parameter for output,
-and produces one output data (Tensor<T>) where the function `f(x) = quantize(alpha * dequantize(x)) for dequantize(x) < 0`,
-`f(x) = quantize(dequantize(x)) for dequantize(x) >= 0`, is applied to the data tensor elementwise.
-)DOC";
-
-  ONNX_CONTRIB_OPERATOR_SCHEMA(QLinearLeakyRelu)
-      .SetDomain(kMSDomain)
-      .SinceVersion(1)
-      .SetDoc(QLinearLeakyReluDoc_ver1)
-      .Attr("alpha", "Coefficient of leakage.", AttributeProto::FLOAT, 0.01f)
-      .Input(0, "X", "Input tensor", "T")
-      .Input(1, "X_scale",
-             "Input X's scale. It's a scalar, which means a per-tensor/layer quantization.",
-             "tensor(float)")
-      .Input(2, "X_zero_point",
-             "Input X's zero point. Default value is 0 if it's not specified. It's a scalar, which means a per-tensor/layer quantization.",
-             "T", OpSchema::Optional)
-      .Input(3, "Y_scale",
-             "Output Y's scale. It's a scalar, which means a per-tensor/layer quantization.",
-             "tensor(float)")
-      .Input(4, "Y_zero_point",
-             "Output Y's zero point. Default value is 0 if it's not specified. It's a scalar, which means a per-tensor/layer quantization.",
-             "T", OpSchema::Optional)
-      .Output(0, "Y", "Output tensor", "T")
-      .TypeConstraint(
-          "T",
-          {"tensor(uint8)", "tensor(int8)"},
-          "Constrain input and output types to 8 bit tensors.")
-      .TypeAndShapeInferenceFunction(ONNX_NAMESPACE::propagateShapeAndTypeFromFirstInput);
-
-  const char* QLinearSigmoidDoc_ver1 = R"DOC(
-QLinearSigmoid takes quantized input data (Tensor), and quantize parameter for output, and produces one output data
-(Tensor<T>) where the function `f(x) = quantize(Sigmoid(dequantize(x)))`, is applied to the data tensor elementwise.
-Wwhere the function `Sigmoid(x) = 1 / (1 + exp(-x))` )DOC";
-
-  ONNX_CONTRIB_OPERATOR_SCHEMA(QLinearSigmoid)
-      .SetDomain(kMSDomain)
-      .SinceVersion(1)
-      .SetDoc(QLinearSigmoidDoc_ver1)
-      .Input(0, "X", "Input tensor", "T")
-      .Input(1, "X_scale",
-             "Input X's scale. It's a scalar, which means a per-tensor/layer quantization.",
-             "tensor(float)")
-      .Input(2, "X_zero_point",
-             "Input X's zero point. Default value is 0 if it's not specified. It's a scalar, which means a per-tensor/layer quantization.",
-             "T", OpSchema::Optional)
-      .Input(3, "Y_scale",
-             "Output Y's scale. It's a scalar, which means a per-tensor/layer quantization.",
-             "tensor(float)")
-      .Input(4, "Y_zero_point",
-             "Output Y's zero point. Default value is 0 if it's not specified. It's a scalar, which means a per-tensor/layer quantization.",
-             "T", OpSchema::Optional)
-      .Output(0, "Y", "Output tensor", "T")
-      .TypeConstraint(
-          "T",
-          {"tensor(uint8)", "tensor(int8)"},
-          "Constrain input and output types to 8 bit tensors.")
-      .TypeAndShapeInferenceFunction(ONNX_NAMESPACE::propagateShapeAndTypeFromFirstInput);
-
-=======
->>>>>>> 6f86c4db
   ONNX_CONTRIB_OPERATOR_SCHEMA(MurmurHash3)
       .SetDomain(kMSDomain)
       .SinceVersion(1)
