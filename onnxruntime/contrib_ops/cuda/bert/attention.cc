--- conflicted
+++ resolved
@@ -16,7 +16,6 @@
 namespace contrib {
 namespace cuda {
 
-<<<<<<< HEAD
 constexpr int kPastSequenceLengthInputIndex = 6;
 constexpr int kPastInputIndex = 4;
 constexpr int kPresentOutputIndex = 1;
@@ -32,34 +31,13 @@
           .MayInplace(kPastInputIndex, kPresentOutputIndex)                    \
           .TypeConstraint("T", DataTypeImpl::GetTensorType<T>())               \
           .InputMemoryType(OrtMemTypeCPUInput, kPastSequenceLengthInputIndex), \
-=======
-#define PastSequenceLength 8
-#define REGISTER_KERNEL_TYPED(T)                                    \
-  ONNX_OPERATOR_TYPED_KERNEL_EX(                                    \
-      Attention,                                                    \
-      kMSDomain,                                                    \
-      1,                                                            \
-      T,                                                            \
-      kCudaExecutionProvider,                                       \
-      (*KernelDefBuilder::Create())                                 \
-          .MayInplace(4, 1)                                         \
-          .TypeConstraint("T", DataTypeImpl::GetTensorType<T>())    \
-          .InputMemoryType(OrtMemTypeCPUInput, PastSequenceLength), \
->>>>>>> 1f05e77a
       Attention<T>);
 
 REGISTER_KERNEL_TYPED(float)
 REGISTER_KERNEL_TYPED(MLFloat16)
 
 template <typename T>
-<<<<<<< HEAD
 Attention<T>::Attention(const OpKernelInfo& info) : CudaKernel(info), AttentionBase(info, false) {
-=======
-Attention<T>::Attention(const OpKernelInfo& info)
-    : CudaKernel(info),
-      AttentionBase(info, false, false),
-      fused_fp16_cross_attention_kernel_(nullptr) {
->>>>>>> 1f05e77a
   disable_fused_runner_ = sizeof(T) != 2 ||
                           ParseEnvironmentVariableWithDefault<bool>(attention::kDisableFusedAttention, false);
 
@@ -112,18 +90,7 @@
   int sm = device_prop.major * 10 + device_prop.minor;
   bool is_mask_1d_seq_len = parameters.mask_type == AttentionMaskType::MASK_1D_KEY_SEQ_LEN;
 
-  bool use_fused_cross_attention = (sizeof(T) == 2 &&
-                                    weights == nullptr &&
-                                    has_fused_cross_attention_kernel(sm, parameters.head_size) &&
-                                    mask_index == nullptr &&
-                                    past == nullptr &&
-                                    extra_add_qk == nullptr &&
-                                    is_unidirectional_);
-  if (use_fused_cross_attention) {
-    if (fused_fp16_cross_attention_kernel_ == nullptr) {
-      fused_fp16_cross_attention_kernel_ = get_fused_cross_attention_kernels(sm);
-    }
-  } else if (is_unidirectional_) {  // GPT
+  if (is_unidirectional_) {  // GPT
     // Fused kernels requires left side padding (The mask shall be sequence lengths or no mask)
     // Fused kernels don't support different sequence lengths of q and kv, so only apply to the first token
     // where past state is empty.
@@ -201,8 +168,7 @@
                                                    parameters.sequence_length,
                                                    parameters.kv_sequence_length,
                                                    parameters.total_sequence_length,
-                                                   fused_runner,
-                                                   use_fused_cross_attention);
+                                                   fused_runner);
   auto work_space = GetScratchBuffer<void>(workSpaceSize, context->GetComputeStream());
 
   typedef typename ToCudaType<T>::MappedType CudaT;
@@ -221,14 +187,10 @@
   data.present = (nullptr == present) ? nullptr : reinterpret_cast<CudaT*>(present->MutableData<T>());
 
   return QkvToContext<CudaT>(
-<<<<<<< HEAD
-      device_prop, cublas, Stream(context), parameters, data, reinterpret_cast<void*>(fused_runner), past_present_share_buffer_);
-=======
       device_prop, cublas, Stream(context), parameters, data,
       reinterpret_cast<void*>(fused_runner),
-      past_present_share_buffer_,
-      fused_fp16_cross_attention_kernel_);
->>>>>>> 1f05e77a
+      nullptr, // not use fused cross attention kernel since we use fused runner for self attention.
+      past_present_share_buffer_);
 }
 
 }  // namespace cuda
