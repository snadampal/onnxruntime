# -------------------------------------------------------------------------
# Copyright (c) Microsoft Corporation.  All rights reserved.
# Licensed under the MIT License.
# --------------------------------------------------------------------------

from logging import getLogger

import numpy as np
from fusion_base import Fusion
from onnx import TensorProto, helper, numpy_helper
from onnx_model import OnnxModel

logger = getLogger(__name__)


class FusionReshape(Fusion):
    def __init__(self, model: OnnxModel):
        super().__init__(model, "Reshape", "Reshape")
        self.prune_graph: bool = False

    def replace_reshape_node(self, shape, reshape_node, concat_node):
        shape_value = np.asarray(shape, dtype=np.int64)
        constant_shape_name = self.model.create_node_name("Constant", "constant_shape")
        new_node = helper.make_node(
            "Constant",
            inputs=[],
            outputs=[constant_shape_name],
            value=helper.make_tensor(
                name="const_tensor",
                data_type=TensorProto.INT64,
                dims=shape_value.shape,
                vals=bytes(shape_value),
                raw=True,
            ),
        )
        reshape_node.input[1] = constant_shape_name
        reshape_node.name = self.model.create_node_name("Reshape", "Reshape_Fuse")
        self.nodes_to_remove.extend([concat_node])
        self.nodes_to_add.append(new_node)
        self.node_name_to_graph_name[new_node.name] = self.this_graph_name

    def fuse(self, reshape_node, input_name_to_nodes, output_name_to_node):
        if reshape_node.input[1] not in output_name_to_node:
            return

        concat_node = output_name_to_node[reshape_node.input[1]]
        if concat_node.op_type != "Concat" or len(concat_node.input) < 3 or len(concat_node.input) > 4:
            return

        path0 = self.model.match_parent_path(
            concat_node,
            ["Unsqueeze", "Gather", "Shape"],
            [0, 0, 0],
            output_name_to_node,
        )
        if path0 is None:
            return

        (unsqueeze_0, gather_0, shape_0) = path0

        path1 = self.model.match_parent_path(
            concat_node,
            ["Unsqueeze", "Gather", "Shape"],
            [1, 0, 0],
            output_name_to_node,
        )
        if path1 is None:
            return
        (unsqueeze_1, gather_1, shape_1) = path1

        shape = []
        gather_value = self.model.get_constant_value(gather_0.input[1])
        if gather_value == 0:
            shape.append(0)

        gather_value = self.model.get_constant_value(gather_1.input[1])
        if gather_value == 1:
            shape.append(0)

        if len(shape) != 2:
            return

        path2 = []
        path3 = []
        shape_nodes = [shape_0, shape_1]
        if len(concat_node.input) == 3 and self.model.get_initializer(concat_node.input[2]) is None:
            path2 = self.model.match_parent_path(
                concat_node,
                ["Unsqueeze", "Mul", "Gather", "Shape"],
                [2, 0, 0, 0],
                output_name_to_node,
            )
            if path2 is None:
                path2 = self.model.match_parent_path(
                    concat_node,
                    ["Unsqueeze", "Mul", "Squeeze", "Slice", "Shape"],
                    [2, 0, 0, 0, 0],
                    output_name_to_node,
                )  # GPT2 exported by PyTorch 1.4 with opset_version=11
                if path2 is None:
                    return

            path3 = self.model.match_parent_path(
                concat_node,
                ["Unsqueeze", "Mul", "Gather", "Shape"],
                [2, 0, 1, 0],
                output_name_to_node,
            )
            if path3 is None:
                path3 = self.model.match_parent_path(
                    concat_node,
                    ["Unsqueeze", "Mul", "Squeeze", "Slice", "Shape"],
                    [2, 0, 1, 0, 0],
                    output_name_to_node,
                )  # GPT2 exported by PyTorch 1.4 with opset_version=11
                if path3 is None:
                    return

            shape_nodes.extend([path2[-1], path3[-1]])
            shape.append(-1)
        elif len(concat_node.input) > 2:
            concat_2 = self.model.get_initializer(concat_node.input[2])
            if concat_2 is None:
                return
            concat_value = numpy_helper.to_array(concat_2)
            if isinstance(concat_value, list):
                shape.extend(concat_value)
            else:
                shape.append(concat_value)

        if len(concat_node.input) == 4 and self.model.get_initializer(concat_node.input[3]) is None:
            if -1 in shape:
                return

            path2 = self.model.match_parent_path(
                concat_node,
                ["Unsqueeze", "Div", "Gather", "Shape"],
                [3, 0, 0, 0],
                output_name_to_node,
            )
            if path2 is None:
                path2 = self.model.match_parent_path(
                    concat_node,
                    ["Unsqueeze", "Div", "Squeeze", "Slice", "Shape"],
                    [3, 0, 0, 0, 0],
                    output_name_to_node,
                )  # GPT2 exported by PyTorch 1.4 with opset_version=11
                if path2 is None:
                    return
            shape_nodes.extend([path2[-1]])
            shape.append(-1)
        elif len(concat_node.input) > 3:
            concat_3 = self.model.get_initializer(concat_node.input[3])
            if concat_3 is None:
                return

            concat_value = numpy_helper.to_array(concat_3)
            if isinstance(concat_value, list):
                shape.extend(concat_value)
            else:
                shape.append(concat_value)

        root_input = reshape_node.input[0]
        same_shape_input = True
        for shape_node in shape_nodes:
            if shape_node.input[0] != root_input:
                same_shape_input = False

        if not same_shape_input:
            return

        self.replace_reshape_node(shape, reshape_node, concat_node)

<<<<<<< HEAD
        # TODO(tlwu): remove nodes in a safer way - only remove a node when its output is not used anymore.
        # self.nodes_to_remove.extend(path0)
        # self.nodes_to_remove.extend(path1)
        # self.nodes_to_remove.extend(path2)
        # self.nodes_to_remove.extend(path3)
=======
        # TODO(tlwu): Subgraph blocks pruning un-used nodes. Add code to remove un-used nodes safely.
>>>>>>> d460c01b
        self.prune_graph = True<|MERGE_RESOLUTION|>--- conflicted
+++ resolved
@@ -171,13 +171,5 @@
 
         self.replace_reshape_node(shape, reshape_node, concat_node)
 
-<<<<<<< HEAD
-        # TODO(tlwu): remove nodes in a safer way - only remove a node when its output is not used anymore.
-        # self.nodes_to_remove.extend(path0)
-        # self.nodes_to_remove.extend(path1)
-        # self.nodes_to_remove.extend(path2)
-        # self.nodes_to_remove.extend(path3)
-=======
         # TODO(tlwu): Subgraph blocks pruning un-used nodes. Add code to remove un-used nodes safely.
->>>>>>> d460c01b
         self.prune_graph = True