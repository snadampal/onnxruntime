plugins {
	id 'java-library'
	id 'maven-publish'
	id 'signing'
	id 'jacoco'
	id "com.diffplug.spotless" version "6.13.0"
}

allprojects {
	repositories {
		mavenCentral()
	}
}

project.group = "com.microsoft.onnxruntime"
version = rootProject.file('../VERSION_NUMBER').text.trim()

// cmake runs will inform us of the build directory of the current run
def cmakeBuildDir = System.properties['cmakeBuildDir']
def useCUDA = System.properties['USE_CUDA']
def useROCM = System.properties['USE_ROCM']
def enableTrainingApis = System.properties['ENABLE_TRAINING_APIS']
def cmakeJavaDir = "${cmakeBuildDir}/java"
def cmakeNativeLibDir = "${cmakeJavaDir}/native-lib"
def cmakeNativeJniDir = "${cmakeJavaDir}/native-jni"
def cmakeNativeTestDir = "${cmakeJavaDir}/native-test"
def cmakeBuildOutputDir = "${cmakeJavaDir}/build"

def mavenUser = System.properties['mavenUser']
def mavenPwd = System.properties['mavenPwd']

<<<<<<< HEAD
def tmpArtifactId = enableTraining == "1" ? project.name + "-training" : project.name
=======
def tmpArtifactId = enableTrainingApis == null ? project.name : project.name + "-training"
>>>>>>> 124ea0a8
def mavenArtifactId = (useCUDA == null && useROCM == null) ? tmpArtifactId : tmpArtifactId + "_gpu"

java {
	sourceCompatibility = JavaVersion.VERSION_1_8
	targetCompatibility = JavaVersion.VERSION_1_8
}

// This jar tasks serves as a CMAKE signalling
// mechanism. The jar will be overwritten by allJar task
jar {
}

// Add explicit sources jar with pom file.
task sourcesJar(type: Jar, dependsOn: classes) {
	archiveClassifier = "sources"
	from sourceSets.main.allSource
	into("META-INF/maven/$project.group/$mavenArtifactId") {
		from { generatePomFileForMavenPublication }
		rename ".*", "pom.xml"
	}
}

// Add explicit javadoc jar with pom file
task javadocJar(type: Jar, dependsOn: javadoc) {
	archiveClassifier = "javadoc"
	from javadoc.destinationDir
	into("META-INF/maven/$project.group/$mavenArtifactId") {
		from { generatePomFileForMavenPublication }
		rename ".*", "pom.xml"
	}
}

spotless {
	java {
		removeUnusedImports()
		googleJavaFormat()
		targetExclude "src/test/java/ai/onnxruntime/OnnxMl.java"
	}
	format 'gradle', {
		target '**/*.gradle'
		trimTrailingWhitespace()
		indentWithTabs()
	}
}

compileJava {
	dependsOn spotlessJava
	options.compilerArgs += ["-h", "${project.buildDir}/headers/"]
	if (!JavaVersion.current().isJava8()) {
		// Ensures only methods present in Java 8 are used
		options.compilerArgs.addAll(['--release', '8'])
		// Gradle versions before 6.6 require that these flags are unset when using "-release"
		java.sourceCompatibility = null
		java.targetCompatibility = null
	}
}

compileTestJava {
	if (!JavaVersion.current().isJava8()) {
		// Ensures only methods present in Java 8 are used
		options.compilerArgs.addAll(['--release', '8'])
		// Gradle versions before 6.6 require that these flags are unset when using "-release"
		java.sourceCompatibility = null
		java.targetCompatibility = null
	}
}

sourceSets.test {
	// add test resource files
	resources.srcDirs += [
		"${rootProject.projectDir}/../csharp/testdata",
		"${rootProject.projectDir}/../onnxruntime/test/testdata",
		"${rootProject.projectDir}/../onnxruntime/test/testdata/training_api",
		"${rootProject.projectDir}/../java/testdata"
	]
	if (cmakeBuildDir != null) {
		// add compiled native libs
		resources.srcDirs += [
			cmakeNativeLibDir,
			cmakeNativeJniDir,
			cmakeNativeTestDir
		]
	}
}

if (cmakeBuildDir != null) {
	// generate tasks to be called from cmake

	// Overwrite jar location
	task allJar(type: Jar) {
		manifest {
			attributes('Automatic-Module-Name': project.group,
					'Implementation-Title': 'onnxruntime',
					'Implementation-Version': project.version)
		}
		into("META-INF/maven/$project.group/$mavenArtifactId") {
			from { generatePomFileForMavenPublication }
			rename ".*", "pom.xml"
		}
		from sourceSets.main.output
		from cmakeNativeJniDir
		from cmakeNativeLibDir
	}

	task cmakeBuild(type: Copy) {
		from project.buildDir
		include 'libs/**'
		include 'docs/**'
		into cmakeBuildOutputDir
	}
	cmakeBuild.dependsOn allJar
	cmakeBuild.dependsOn sourcesJar
	cmakeBuild.dependsOn javadocJar
	cmakeBuild.dependsOn javadoc

	task cmakeCheck(type: Copy) {
		from project.buildDir
		include 'reports/**'
		into cmakeBuildOutputDir
	}
	cmakeCheck.dependsOn check
}

dependencies {
	testImplementation 'org.junit.jupiter:junit-jupiter-api:5.9.2'
	testRuntimeOnly 'org.junit.jupiter:junit-jupiter-engine:5.9.2'
	testImplementation 'com.google.protobuf:protobuf-java:3.21.7'
}

processTestResources {
	duplicatesStrategy(DuplicatesStrategy.INCLUDE) // allows duplicates in the test resources
}

test {
	java {
		dependsOn spotlessJava
	}
	if (System.getProperty("JAVA_FULL_TEST") != null) {
		// Forces each test class to be run in a separate JVM,
		// which is necessary for testing the environment thread pool which is ignored if full test is not set.
		forkEvery 1
	}
	useJUnitPlatform()
	if (cmakeBuildDir != null) {
		workingDir cmakeBuildDir
	}
	systemProperties System.getProperties().subMap(['USE_CUDA', 'USE_ROCM', 'USE_TENSORRT', 'USE_DNNL', 'USE_OPENVINO', 'JAVA_FULL_TEST', 'ENABLE_TRAINING_APIS'])
	testLogging {
		events "passed", "skipped", "failed"
		showStandardStreams = true
		showStackTraces = true
		exceptionFormat = "full"
	}
}

jacocoTestReport {
	reports {
		xml.required = true
		csv.required = true
		html.destination file("${buildDir}/jacocoHtml")
	}
}

publishing {
	publications {
		maven(MavenPublication) {
			groupId = project.group
			artifactId = mavenArtifactId

			from components.java
			pom {
				name = 'onnx-runtime'
				description = 'ONNX Runtime is a performance-focused inference engine for ONNX (Open Neural Network Exchange) models.'
				url = 'https://microsoft.github.io/onnxruntime/'
				licenses {
					license {
						name = 'MIT License'
						url = 'https://opensource.org/licenses/MIT'
					}
				}
				organization {
					name = 'Microsoft'
					url = 'https://www.microsoft.com'
				}
				scm {
					connection = 'scm:git:git://github.com:microsoft/onnxruntime.git'
					developerConnection = 'scm:git:ssh://github.com/microsoft/onnxruntime.git'
					url = 'https://github.com/microsoft/onnxruntime'
				}
				developers {
					developer {
						id = 'onnxruntime'
						name = 'ONNX Runtime'
						email = 'onnxruntime@microsoft.com'
					}
				}
			}
		}
	}
	repositories {
		maven {
			url 'https://oss.sonatype.org/service/local/staging/deploy/maven2/'
			credentials {
				username mavenUser
				password mavenPwd
			}
		}
	}
}

// Generates a task signMavenPublication that will
// build all artifacts.
signing {
	// Queries env vars:
	// ORG_GRADLE_PROJECT_signingKey
	// ORG_GRADLE_PROJECT_signingPassword but can be changed to properties
	def signingKey = findProperty("signingKey")
	def signingPassword = findProperty("signingPassword")
	useInMemoryPgpKeys(signingKey, signingPassword)
	sign publishing.publications.maven
}<|MERGE_RESOLUTION|>--- conflicted
+++ resolved
@@ -29,11 +29,7 @@
 def mavenUser = System.properties['mavenUser']
 def mavenPwd = System.properties['mavenPwd']
 
-<<<<<<< HEAD
-def tmpArtifactId = enableTraining == "1" ? project.name + "-training" : project.name
-=======
-def tmpArtifactId = enableTrainingApis == null ? project.name : project.name + "-training"
->>>>>>> 124ea0a8
+def tmpArtifactId = enableTrainingApis == "1" ? project.name + "-training" : project.name
 def mavenArtifactId = (useCUDA == null && useROCM == null) ? tmpArtifactId : tmpArtifactId + "_gpu"
 
 java {
