--- conflicted
+++ resolved
@@ -287,21 +287,12 @@
     get_filename_component(CUDNN_DLL_NAME ${CUDNN_DLL_PATH} NAME_WE)
     string(REPLACE "cudnn64_" "" CUDNN_VERSION "${CUDNN_DLL_NAME}")
     if(NOT onnxruntime_CUDA_VERSION)
-<<<<<<< HEAD
-	  message("Reading json file ${onnxruntime_CUDA_HOME}/version.json")
-      set(CUDA_SDK_JSON_FILE_PATH "${onnxruntime_CUDA_HOME}/version.json")
-      file(READ ${CUDA_SDK_JSON_FILE_PATH} CUDA_SDK_JSON_CONTENT)
-      string(JSON onnxruntime_CUDA_VERSION GET ${CUDA_SDK_JSON_CONTENT} "cuda" "version")
-	  message("onnxruntime_CUDA_VERSION=${onnxruntime_CUDA_VERSION}")
-	endif()
-=======
       message("Reading json file ${onnxruntime_CUDA_HOME}/version.json")
       set(CUDA_SDK_JSON_FILE_PATH "${onnxruntime_CUDA_HOME}/version.json")
       file(READ ${CUDA_SDK_JSON_FILE_PATH} CUDA_SDK_JSON_CONTENT)
       string(JSON onnxruntime_CUDA_VERSION GET ${CUDA_SDK_JSON_CONTENT} "cuda" "version")
       message("onnxruntime_CUDA_VERSION=${onnxruntime_CUDA_VERSION}")
     endif()
->>>>>>> 391f8979
     file(APPEND "${VERSION_INFO_FILE}"
       "cuda_version = \"${onnxruntime_CUDA_VERSION}\"\n"
       "cudnn_version = \"${CUDNN_VERSION}\"\n"
